// Copyright 2011 The Go Authors. All rights reserved.
// Use of this source code is governed by a BSD-style
// license that can be found in the LICENSE file.

// +build aix darwin dragonfly freebsd linux netbsd openbsd solaris

// Socket control messages

package unix

import (
	"runtime"
	"unsafe"
)

// Round the length of a raw sockaddr up to align it properly.
func cmsgAlignOf(salen int) int {
	salign := SizeofPtr
<<<<<<< HEAD

	switch runtime.GOOS {
	case "darwin", "dragonfly", "solaris":
		// NOTE: It seems like 64-bit Darwin, DragonFly BSD and
		// Solaris kernels still require 32-bit aligned access to
		// network subsystem.
		if SizeofPtr == 8 {
			salign = 4
		}
	case "openbsd":
		// OpenBSD armv7 requires 64-bit alignment.
		if runtime.GOARCH == "arm" {
			salign = 8
		}
=======
	// NOTE: It seems like 64-bit Darwin, DragonFly BSD and
	// Solaris kernels still require 32-bit aligned access to
	// network subsystem.
	if darwin64Bit || dragonfly64Bit || solaris64Bit {
		salign = 4
>>>>>>> 564ebf70
	}

	return (salen + salign - 1) & ^(salign - 1)
}

// CmsgLen returns the value to store in the Len field of the Cmsghdr
// structure, taking into account any necessary alignment.
func CmsgLen(datalen int) int {
	return cmsgAlignOf(SizeofCmsghdr) + datalen
}

// CmsgSpace returns the number of bytes an ancillary element with
// payload of the passed data length occupies.
func CmsgSpace(datalen int) int {
	return cmsgAlignOf(SizeofCmsghdr) + cmsgAlignOf(datalen)
}

func cmsgData(h *Cmsghdr) unsafe.Pointer {
	return unsafe.Pointer(uintptr(unsafe.Pointer(h)) + uintptr(cmsgAlignOf(SizeofCmsghdr)))
}

// SocketControlMessage represents a socket control message.
type SocketControlMessage struct {
	Header Cmsghdr
	Data   []byte
}

// ParseSocketControlMessage parses b as an array of socket control
// messages.
func ParseSocketControlMessage(b []byte) ([]SocketControlMessage, error) {
	var msgs []SocketControlMessage
	i := 0
	for i+CmsgLen(0) <= len(b) {
		h, dbuf, err := socketControlMessageHeaderAndData(b[i:])
		if err != nil {
			return nil, err
		}
		m := SocketControlMessage{Header: *h, Data: dbuf}
		msgs = append(msgs, m)
		i += cmsgAlignOf(int(h.Len))
	}
	return msgs, nil
}

func socketControlMessageHeaderAndData(b []byte) (*Cmsghdr, []byte, error) {
	h := (*Cmsghdr)(unsafe.Pointer(&b[0]))
	if h.Len < SizeofCmsghdr || uint64(h.Len) > uint64(len(b)) {
		return nil, nil, EINVAL
	}
	return h, b[cmsgAlignOf(SizeofCmsghdr):h.Len], nil
}

// UnixRights encodes a set of open file descriptors into a socket
// control message for sending to another process.
func UnixRights(fds ...int) []byte {
	datalen := len(fds) * 4
	b := make([]byte, CmsgSpace(datalen))
	h := (*Cmsghdr)(unsafe.Pointer(&b[0]))
	h.Level = SOL_SOCKET
	h.Type = SCM_RIGHTS
	h.SetLen(CmsgLen(datalen))
	data := cmsgData(h)
	for _, fd := range fds {
		*(*int32)(data) = int32(fd)
		data = unsafe.Pointer(uintptr(data) + 4)
	}
	return b
}

// ParseUnixRights decodes a socket control message that contains an
// integer array of open file descriptors from another process.
func ParseUnixRights(m *SocketControlMessage) ([]int, error) {
	if m.Header.Level != SOL_SOCKET {
		return nil, EINVAL
	}
	if m.Header.Type != SCM_RIGHTS {
		return nil, EINVAL
	}
	fds := make([]int, len(m.Data)>>2)
	for i, j := 0, 0; i < len(m.Data); i += 4 {
		fds[j] = int(*(*int32)(unsafe.Pointer(&m.Data[i])))
		j++
	}
	return fds, nil
}<|MERGE_RESOLUTION|>--- conflicted
+++ resolved
@@ -16,7 +16,6 @@
 // Round the length of a raw sockaddr up to align it properly.
 func cmsgAlignOf(salen int) int {
 	salign := SizeofPtr
-<<<<<<< HEAD
 
 	switch runtime.GOOS {
 	case "darwin", "dragonfly", "solaris":
@@ -26,18 +25,11 @@
 		if SizeofPtr == 8 {
 			salign = 4
 		}
-	case "openbsd":
-		// OpenBSD armv7 requires 64-bit alignment.
+	case "netbsd", "openbsd":
+		// NetBSD and OpenBSD armv7 require 64-bit alignment.
 		if runtime.GOARCH == "arm" {
 			salign = 8
 		}
-=======
-	// NOTE: It seems like 64-bit Darwin, DragonFly BSD and
-	// Solaris kernels still require 32-bit aligned access to
-	// network subsystem.
-	if darwin64Bit || dragonfly64Bit || solaris64Bit {
-		salign = 4
->>>>>>> 564ebf70
 	}
 
 	return (salen + salign - 1) & ^(salign - 1)
