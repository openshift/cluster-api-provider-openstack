// Copyright 2009 The Go Authors. All rights reserved.
// Use of this source code is governed by a BSD-style
// license that can be found in the LICENSE file.

// +build aix darwin dragonfly freebsd linux netbsd openbsd solaris

package unix

import (
	"bytes"
	"sort"
	"sync"
	"syscall"
	"unsafe"
)

var (
	Stdin  = 0
	Stdout = 1
	Stderr = 2
)

<<<<<<< HEAD
=======
const (
	darwin64Bit    = runtime.GOOS == "darwin" && SizeofPtr == 8
	dragonfly64Bit = runtime.GOOS == "dragonfly" && SizeofPtr == 8
	netbsd32Bit    = runtime.GOOS == "netbsd" && SizeofPtr == 4
	solaris64Bit   = runtime.GOOS == "solaris" && SizeofPtr == 8
)

>>>>>>> 564ebf70
// Do the interface allocations only once for common
// Errno values.
var (
	errEAGAIN error = syscall.EAGAIN
	errEINVAL error = syscall.EINVAL
	errENOENT error = syscall.ENOENT
)

// errnoErr returns common boxed Errno values, to prevent
// allocations at runtime.
func errnoErr(e syscall.Errno) error {
	switch e {
	case 0:
		return nil
	case EAGAIN:
		return errEAGAIN
	case EINVAL:
		return errEINVAL
	case ENOENT:
		return errENOENT
	}
	return e
}

// ErrnoName returns the error name for error number e.
func ErrnoName(e syscall.Errno) string {
	i := sort.Search(len(errorList), func(i int) bool {
		return errorList[i].num >= e
	})
	if i < len(errorList) && errorList[i].num == e {
		return errorList[i].name
	}
	return ""
}

// SignalName returns the signal name for signal number s.
func SignalName(s syscall.Signal) string {
	i := sort.Search(len(signalList), func(i int) bool {
		return signalList[i].num >= s
	})
	if i < len(signalList) && signalList[i].num == s {
		return signalList[i].name
	}
	return ""
}

// clen returns the index of the first NULL byte in n or len(n) if n contains no NULL byte.
func clen(n []byte) int {
	i := bytes.IndexByte(n, 0)
	if i == -1 {
		i = len(n)
	}
	return i
}

// Mmap manager, for use by operating system-specific implementations.

type mmapper struct {
	sync.Mutex
	active map[*byte][]byte // active mappings; key is last byte in mapping
	mmap   func(addr, length uintptr, prot, flags, fd int, offset int64) (uintptr, error)
	munmap func(addr uintptr, length uintptr) error
}

func (m *mmapper) Mmap(fd int, offset int64, length int, prot int, flags int) (data []byte, err error) {
	if length <= 0 {
		return nil, EINVAL
	}

	// Map the requested memory.
	addr, errno := m.mmap(0, uintptr(length), prot, flags, fd, offset)
	if errno != nil {
		return nil, errno
	}

	// Slice memory layout
	var sl = struct {
		addr uintptr
		len  int
		cap  int
	}{addr, length, length}

	// Use unsafe to turn sl into a []byte.
	b := *(*[]byte)(unsafe.Pointer(&sl))

	// Register mapping in m and return it.
	p := &b[cap(b)-1]
	m.Lock()
	defer m.Unlock()
	m.active[p] = b
	return b, nil
}

func (m *mmapper) Munmap(data []byte) (err error) {
	if len(data) == 0 || len(data) != cap(data) {
		return EINVAL
	}

	// Find the base of the mapping.
	p := &data[cap(data)-1]
	m.Lock()
	defer m.Unlock()
	b := m.active[p]
	if b == nil || &b[0] != &data[0] {
		return EINVAL
	}

	// Unmap the memory and update m.
	if errno := m.munmap(uintptr(unsafe.Pointer(&b[0])), uintptr(len(b))); errno != nil {
		return errno
	}
	delete(m.active, p)
	return nil
}

func Read(fd int, p []byte) (n int, err error) {
	n, err = read(fd, p)
	if raceenabled {
		if n > 0 {
			raceWriteRange(unsafe.Pointer(&p[0]), n)
		}
		if err == nil {
			raceAcquire(unsafe.Pointer(&ioSync))
		}
	}
	return
}

func Write(fd int, p []byte) (n int, err error) {
	if raceenabled {
		raceReleaseMerge(unsafe.Pointer(&ioSync))
	}
	n, err = write(fd, p)
	if raceenabled && n > 0 {
		raceReadRange(unsafe.Pointer(&p[0]), n)
	}
	return
}

// For testing: clients can set this flag to force
// creation of IPv6 sockets to return EAFNOSUPPORT.
var SocketDisableIPv6 bool

// Sockaddr represents a socket address.
type Sockaddr interface {
	sockaddr() (ptr unsafe.Pointer, len _Socklen, err error) // lowercase; only we can define Sockaddrs
}

// SockaddrInet4 implements the Sockaddr interface for AF_INET type sockets.
type SockaddrInet4 struct {
	Port int
	Addr [4]byte
	raw  RawSockaddrInet4
}

// SockaddrInet6 implements the Sockaddr interface for AF_INET6 type sockets.
type SockaddrInet6 struct {
	Port   int
	ZoneId uint32
	Addr   [16]byte
	raw    RawSockaddrInet6
}

// SockaddrUnix implements the Sockaddr interface for AF_UNIX type sockets.
type SockaddrUnix struct {
	Name string
	raw  RawSockaddrUnix
}

func Bind(fd int, sa Sockaddr) (err error) {
	ptr, n, err := sa.sockaddr()
	if err != nil {
		return err
	}
	return bind(fd, ptr, n)
}

func Connect(fd int, sa Sockaddr) (err error) {
	ptr, n, err := sa.sockaddr()
	if err != nil {
		return err
	}
	return connect(fd, ptr, n)
}

func Getpeername(fd int) (sa Sockaddr, err error) {
	var rsa RawSockaddrAny
	var len _Socklen = SizeofSockaddrAny
	if err = getpeername(fd, &rsa, &len); err != nil {
		return
	}
	return anyToSockaddr(fd, &rsa)
}

func GetsockoptByte(fd, level, opt int) (value byte, err error) {
	var n byte
	vallen := _Socklen(1)
	err = getsockopt(fd, level, opt, unsafe.Pointer(&n), &vallen)
	return n, err
}

func GetsockoptInt(fd, level, opt int) (value int, err error) {
	var n int32
	vallen := _Socklen(4)
	err = getsockopt(fd, level, opt, unsafe.Pointer(&n), &vallen)
	return int(n), err
}

func GetsockoptInet4Addr(fd, level, opt int) (value [4]byte, err error) {
	vallen := _Socklen(4)
	err = getsockopt(fd, level, opt, unsafe.Pointer(&value[0]), &vallen)
	return value, err
}

func GetsockoptIPMreq(fd, level, opt int) (*IPMreq, error) {
	var value IPMreq
	vallen := _Socklen(SizeofIPMreq)
	err := getsockopt(fd, level, opt, unsafe.Pointer(&value), &vallen)
	return &value, err
}

func GetsockoptIPv6Mreq(fd, level, opt int) (*IPv6Mreq, error) {
	var value IPv6Mreq
	vallen := _Socklen(SizeofIPv6Mreq)
	err := getsockopt(fd, level, opt, unsafe.Pointer(&value), &vallen)
	return &value, err
}

func GetsockoptIPv6MTUInfo(fd, level, opt int) (*IPv6MTUInfo, error) {
	var value IPv6MTUInfo
	vallen := _Socklen(SizeofIPv6MTUInfo)
	err := getsockopt(fd, level, opt, unsafe.Pointer(&value), &vallen)
	return &value, err
}

func GetsockoptICMPv6Filter(fd, level, opt int) (*ICMPv6Filter, error) {
	var value ICMPv6Filter
	vallen := _Socklen(SizeofICMPv6Filter)
	err := getsockopt(fd, level, opt, unsafe.Pointer(&value), &vallen)
	return &value, err
}

func GetsockoptLinger(fd, level, opt int) (*Linger, error) {
	var linger Linger
	vallen := _Socklen(SizeofLinger)
	err := getsockopt(fd, level, opt, unsafe.Pointer(&linger), &vallen)
	return &linger, err
}

func GetsockoptTimeval(fd, level, opt int) (*Timeval, error) {
	var tv Timeval
	vallen := _Socklen(unsafe.Sizeof(tv))
	err := getsockopt(fd, level, opt, unsafe.Pointer(&tv), &vallen)
	return &tv, err
}

func Recvfrom(fd int, p []byte, flags int) (n int, from Sockaddr, err error) {
	var rsa RawSockaddrAny
	var len _Socklen = SizeofSockaddrAny
	if n, err = recvfrom(fd, p, flags, &rsa, &len); err != nil {
		return
	}
	if rsa.Addr.Family != AF_UNSPEC {
		from, err = anyToSockaddr(fd, &rsa)
	}
	return
}

func Sendto(fd int, p []byte, flags int, to Sockaddr) (err error) {
	ptr, n, err := to.sockaddr()
	if err != nil {
		return err
	}
	return sendto(fd, p, flags, ptr, n)
}

func SetsockoptByte(fd, level, opt int, value byte) (err error) {
	return setsockopt(fd, level, opt, unsafe.Pointer(&value), 1)
}

func SetsockoptInt(fd, level, opt int, value int) (err error) {
	var n = int32(value)
	return setsockopt(fd, level, opt, unsafe.Pointer(&n), 4)
}

func SetsockoptInet4Addr(fd, level, opt int, value [4]byte) (err error) {
	return setsockopt(fd, level, opt, unsafe.Pointer(&value[0]), 4)
}

func SetsockoptIPMreq(fd, level, opt int, mreq *IPMreq) (err error) {
	return setsockopt(fd, level, opt, unsafe.Pointer(mreq), SizeofIPMreq)
}

func SetsockoptIPv6Mreq(fd, level, opt int, mreq *IPv6Mreq) (err error) {
	return setsockopt(fd, level, opt, unsafe.Pointer(mreq), SizeofIPv6Mreq)
}

func SetsockoptICMPv6Filter(fd, level, opt int, filter *ICMPv6Filter) error {
	return setsockopt(fd, level, opt, unsafe.Pointer(filter), SizeofICMPv6Filter)
}

func SetsockoptLinger(fd, level, opt int, l *Linger) (err error) {
	return setsockopt(fd, level, opt, unsafe.Pointer(l), SizeofLinger)
}

func SetsockoptString(fd, level, opt int, s string) (err error) {
	return setsockopt(fd, level, opt, unsafe.Pointer(&[]byte(s)[0]), uintptr(len(s)))
}

func SetsockoptTimeval(fd, level, opt int, tv *Timeval) (err error) {
	return setsockopt(fd, level, opt, unsafe.Pointer(tv), unsafe.Sizeof(*tv))
}

func Socket(domain, typ, proto int) (fd int, err error) {
	if domain == AF_INET6 && SocketDisableIPv6 {
		return -1, EAFNOSUPPORT
	}
	fd, err = socket(domain, typ, proto)
	return
}

func Socketpair(domain, typ, proto int) (fd [2]int, err error) {
	var fdx [2]int32
	err = socketpair(domain, typ, proto, &fdx)
	if err == nil {
		fd[0] = int(fdx[0])
		fd[1] = int(fdx[1])
	}
	return
}

var ioSync int64

func CloseOnExec(fd int) { fcntl(fd, F_SETFD, FD_CLOEXEC) }

func SetNonblock(fd int, nonblocking bool) (err error) {
	flag, err := fcntl(fd, F_GETFL, 0)
	if err != nil {
		return err
	}
	if nonblocking {
		flag |= O_NONBLOCK
	} else {
		flag &= ^O_NONBLOCK
	}
	_, err = fcntl(fd, F_SETFL, flag)
	return err
}

// Exec calls execve(2), which replaces the calling executable in the process
// tree. argv0 should be the full path to an executable ("/bin/ls") and the
// executable name should also be the first argument in argv (["ls", "-l"]).
// envv are the environment variables that should be passed to the new
// process (["USER=go", "PWD=/tmp"]).
func Exec(argv0 string, argv []string, envv []string) error {
	return syscall.Exec(argv0, argv, envv)
}<|MERGE_RESOLUTION|>--- conflicted
+++ resolved
@@ -20,22 +20,17 @@
 	Stderr = 2
 )
 
-<<<<<<< HEAD
-=======
-const (
-	darwin64Bit    = runtime.GOOS == "darwin" && SizeofPtr == 8
-	dragonfly64Bit = runtime.GOOS == "dragonfly" && SizeofPtr == 8
-	netbsd32Bit    = runtime.GOOS == "netbsd" && SizeofPtr == 4
-	solaris64Bit   = runtime.GOOS == "solaris" && SizeofPtr == 8
-)
-
->>>>>>> 564ebf70
 // Do the interface allocations only once for common
 // Errno values.
 var (
 	errEAGAIN error = syscall.EAGAIN
 	errEINVAL error = syscall.EINVAL
 	errENOENT error = syscall.ENOENT
+)
+
+var (
+	signalNameMapOnce sync.Once
+	signalNameMap     map[string]syscall.Signal
 )
 
 // errnoErr returns common boxed Errno values, to prevent
@@ -76,6 +71,19 @@
 	return ""
 }
 
+// SignalNum returns the syscall.Signal for signal named s,
+// or 0 if a signal with such name is not found.
+// The signal name should start with "SIG".
+func SignalNum(s string) syscall.Signal {
+	signalNameMapOnce.Do(func() {
+		signalNameMap = make(map[string]syscall.Signal)
+		for _, signal := range signalList {
+			signalNameMap[signal.name] = signal.num
+		}
+	})
+	return signalNameMap[s]
+}
+
 // clen returns the index of the first NULL byte in n or len(n) if n contains no NULL byte.
 func clen(n []byte) int {
 	i := bytes.IndexByte(n, 0)
@@ -386,4 +394,23 @@
 // process (["USER=go", "PWD=/tmp"]).
 func Exec(argv0 string, argv []string, envv []string) error {
 	return syscall.Exec(argv0, argv, envv)
+}
+
+// Lutimes sets the access and modification times tv on path. If path refers to
+// a symlink, it is not dereferenced and the timestamps are set on the symlink.
+// If tv is nil, the access and modification times are set to the current time.
+// Otherwise tv must contain exactly 2 elements, with access time as the first
+// element and modification time as the second element.
+func Lutimes(path string, tv []Timeval) error {
+	if tv == nil {
+		return UtimesNanoAt(AT_FDCWD, path, nil, AT_SYMLINK_NOFOLLOW)
+	}
+	if len(tv) != 2 {
+		return EINVAL
+	}
+	ts := []Timespec{
+		NsecToTimespec(TimevalToNsec(tv[0])),
+		NsecToTimespec(TimevalToNsec(tv[1])),
+	}
+	return UtimesNanoAt(AT_FDCWD, path, ts, AT_SYMLINK_NOFOLLOW)
 }