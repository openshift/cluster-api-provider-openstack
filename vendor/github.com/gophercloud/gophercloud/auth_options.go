--- conflicted
+++ resolved
@@ -185,7 +185,6 @@
 	// Populate the request structure based on the provided arguments. Create and return an error
 	// if insufficient or incompatible information is present.
 	var req request
-	var userRequest userReq
 
 	if opts.Password == "" {
 		if opts.TokenID != "" {
@@ -229,20 +228,6 @@
 			if opts.ApplicationCredentialSecret == "" {
 				return nil, ErrAppCredMissingSecret{}
 			}
-<<<<<<< HEAD
-			// make sure that only one of DomainName or DomainID were provided
-			if opts.DomainID == "" && opts.DomainName == "" {
-				return nil, ErrDomainIDOrDomainName{}
-			}
-			req.Auth.Identity.Methods = []string{"application_credential"}
-			if opts.DomainID != "" {
-				userRequest = userReq{
-					Name:   &opts.Username,
-					Domain: &domainReq{ID: &opts.DomainID},
-				}
-			} else if opts.DomainName != "" {
-				userRequest = userReq{
-=======
 
 			var userRequest *userReq
 
@@ -267,16 +252,10 @@
 
 			if userRequest == nil && opts.DomainName != "" {
 				userRequest = &userReq{
->>>>>>> 564ebf70
 					Name:   &opts.Username,
 					Domain: &domainReq{Name: &opts.DomainName},
 				}
 			}
-<<<<<<< HEAD
-			req.Auth.Identity.ApplicationCredential = &applicationCredentialReq{
-				Name:   &opts.ApplicationCredentialName,
-				User:   &userRequest,
-=======
 
 			// Make sure that DomainID or DomainName are provided among Username
 			if userRequest == nil {
@@ -287,7 +266,6 @@
 			req.Auth.Identity.ApplicationCredential = &applicationCredentialReq{
 				Name:   &opts.ApplicationCredentialName,
 				User:   userRequest,
->>>>>>> 564ebf70
 				Secret: &opts.ApplicationCredentialSecret,
 			}
 		} else {
