--- conflicted
+++ resolved
@@ -87,8 +87,6 @@
 		return nilOptions, err
 	}
 
-<<<<<<< HEAD
-=======
 	if domainID == "" && domainName == "" && tenantID == "" && tenantName != "" {
 		err := gophercloud.ErrMissingEnvironmentVariable{
 			EnvironmentVariable: "OS_PROJECT_ID",
@@ -109,7 +107,6 @@
 		}
 	}
 
->>>>>>> 564ebf70
 	ao := gophercloud.AuthOptions{
 		IdentityEndpoint:            authURL,
 		UserID:                      userID,
