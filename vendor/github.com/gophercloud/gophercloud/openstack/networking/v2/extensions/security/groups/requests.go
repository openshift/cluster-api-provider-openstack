--- conflicted
+++ resolved
@@ -11,20 +11,6 @@
 // sort by a particular network attribute. SortDir sets the direction, and is
 // either `asc' or `desc'. Marker and Limit are used for pagination.
 type ListOpts struct {
-<<<<<<< HEAD
-	ID         string `q:"id"`
-	Name       string `q:"name"`
-	TenantID   string `q:"tenant_id"`
-	ProjectID  string `q:"project_id"`
-	Limit      int    `q:"limit"`
-	Marker     string `q:"marker"`
-	SortKey    string `q:"sort_key"`
-	SortDir    string `q:"sort_dir"`
-	Tags       string `q:"tags"`
-	TagsAny    string `q:"tags-any"`
-	NotTags    string `q:"not-tags"`
-	NotTagsAny string `q:"not-tags-any"`
-=======
 	ID          string `q:"id"`
 	Name        string `q:"name"`
 	Description string `q:"description"`
@@ -38,7 +24,6 @@
 	TagsAny     string `q:"tags-any"`
 	NotTags     string `q:"not-tags"`
 	NotTagsAny  string `q:"not-tags-any"`
->>>>>>> 564ebf70
 }
 
 // List returns a Pager which allows you to iterate over a collection of
