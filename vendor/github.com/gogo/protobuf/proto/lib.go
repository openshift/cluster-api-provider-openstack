// Go support for Protocol Buffers - Google's data interchange format
//
// Copyright 2010 The Go Authors.  All rights reserved.
// https://github.com/golang/protobuf
//
// Redistribution and use in source and binary forms, with or without
// modification, are permitted provided that the following conditions are
// met:
//
//     * Redistributions of source code must retain the above copyright
// notice, this list of conditions and the following disclaimer.
//     * Redistributions in binary form must reproduce the above
// copyright notice, this list of conditions and the following disclaimer
// in the documentation and/or other materials provided with the
// distribution.
//     * Neither the name of Google Inc. nor the names of its
// contributors may be used to endorse or promote products derived from
// this software without specific prior written permission.
//
// THIS SOFTWARE IS PROVIDED BY THE COPYRIGHT HOLDERS AND CONTRIBUTORS
// "AS IS" AND ANY EXPRESS OR IMPLIED WARRANTIES, INCLUDING, BUT NOT
// LIMITED TO, THE IMPLIED WARRANTIES OF MERCHANTABILITY AND FITNESS FOR
// A PARTICULAR PURPOSE ARE DISCLAIMED. IN NO EVENT SHALL THE COPYRIGHT
// OWNER OR CONTRIBUTORS BE LIABLE FOR ANY DIRECT, INDIRECT, INCIDENTAL,
// SPECIAL, EXEMPLARY, OR CONSEQUENTIAL DAMAGES (INCLUDING, BUT NOT
// LIMITED TO, PROCUREMENT OF SUBSTITUTE GOODS OR SERVICES; LOSS OF USE,
// DATA, OR PROFITS; OR BUSINESS INTERRUPTION) HOWEVER CAUSED AND ON ANY
// THEORY OF LIABILITY, WHETHER IN CONTRACT, STRICT LIABILITY, OR TORT
// (INCLUDING NEGLIGENCE OR OTHERWISE) ARISING IN ANY WAY OUT OF THE USE
// OF THIS SOFTWARE, EVEN IF ADVISED OF THE POSSIBILITY OF SUCH DAMAGE.

/*
Package proto converts data structures to and from the wire format of
protocol buffers.  It works in concert with the Go source code generated
for .proto files by the protocol compiler.

A summary of the properties of the protocol buffer interface
for a protocol buffer variable v:

  - Names are turned from camel_case to CamelCase for export.
  - There are no methods on v to set fields; just treat
	them as structure fields.
  - There are getters that return a field's value if set,
	and return the field's default value if unset.
	The getters work even if the receiver is a nil message.
  - The zero value for a struct is its correct initialization state.
	All desired fields must be set before marshaling.
  - A Reset() method will restore a protobuf struct to its zero state.
  - Non-repeated fields are pointers to the values; nil means unset.
	That is, optional or required field int32 f becomes F *int32.
  - Repeated fields are slices.
  - Helper functions are available to aid the setting of fields.
	msg.Foo = proto.String("hello") // set field
  - Constants are defined to hold the default values of all fields that
	have them.  They have the form Default_StructName_FieldName.
	Because the getter methods handle defaulted values,
	direct use of these constants should be rare.
  - Enums are given type names and maps from names to values.
	Enum values are prefixed by the enclosing message's name, or by the
	enum's type name if it is a top-level enum. Enum types have a String
	method, and a Enum method to assist in message construction.
  - Nested messages, groups and enums have type names prefixed with the name of
	the surrounding message type.
  - Extensions are given descriptor names that start with E_,
	followed by an underscore-delimited list of the nested messages
	that contain it (if any) followed by the CamelCased name of the
	extension field itself.  HasExtension, ClearExtension, GetExtension
	and SetExtension are functions for manipulating extensions.
  - Oneof field sets are given a single field in their message,
	with distinguished wrapper types for each possible field value.
  - Marshal and Unmarshal are functions to encode and decode the wire format.

When the .proto file specifies `syntax="proto3"`, there are some differences:

  - Non-repeated fields of non-message type are values instead of pointers.
  - Getters are only generated for message and oneof fields.
  - Enum types do not get an Enum method.

The simplest way to describe this is to see an example.
Given file test.proto, containing

	package example;

	enum FOO { X = 17; }

	message Test {
	  required string label = 1;
	  optional int32 type = 2 [default=77];
	  repeated int64 reps = 3;
	  optional group OptionalGroup = 4 {
	    required string RequiredField = 5;
	  }
	  oneof union {
	    int32 number = 6;
	    string name = 7;
	  }
	}

The resulting file, test.pb.go, is:

	package example

	import proto "github.com/gogo/protobuf/proto"
	import math "math"

	type FOO int32
	const (
		FOO_X FOO = 17
	)
	var FOO_name = map[int32]string{
		17: "X",
	}
	var FOO_value = map[string]int32{
		"X": 17,
	}

	func (x FOO) Enum() *FOO {
		p := new(FOO)
		*p = x
		return p
	}
	func (x FOO) String() string {
		return proto.EnumName(FOO_name, int32(x))
	}
	func (x *FOO) UnmarshalJSON(data []byte) error {
		value, err := proto.UnmarshalJSONEnum(FOO_value, data)
		if err != nil {
			return err
		}
		*x = FOO(value)
		return nil
	}

	type Test struct {
		Label         *string             `protobuf:"bytes,1,req,name=label" json:"label,omitempty"`
		Type          *int32              `protobuf:"varint,2,opt,name=type,def=77" json:"type,omitempty"`
		Reps          []int64             `protobuf:"varint,3,rep,name=reps" json:"reps,omitempty"`
		Optionalgroup *Test_OptionalGroup `protobuf:"group,4,opt,name=OptionalGroup" json:"optionalgroup,omitempty"`
		// Types that are valid to be assigned to Union:
		//	*Test_Number
		//	*Test_Name
		Union            isTest_Union `protobuf_oneof:"union"`
		XXX_unrecognized []byte       `json:"-"`
	}
	func (m *Test) Reset()         { *m = Test{} }
	func (m *Test) String() string { return proto.CompactTextString(m) }
	func (*Test) ProtoMessage() {}

	type isTest_Union interface {
		isTest_Union()
	}

	type Test_Number struct {
		Number int32 `protobuf:"varint,6,opt,name=number"`
	}
	type Test_Name struct {
		Name string `protobuf:"bytes,7,opt,name=name"`
	}

	func (*Test_Number) isTest_Union() {}
	func (*Test_Name) isTest_Union()   {}

	func (m *Test) GetUnion() isTest_Union {
		if m != nil {
			return m.Union
		}
		return nil
	}
	const Default_Test_Type int32 = 77

	func (m *Test) GetLabel() string {
		if m != nil && m.Label != nil {
			return *m.Label
		}
		return ""
	}

	func (m *Test) GetType() int32 {
		if m != nil && m.Type != nil {
			return *m.Type
		}
		return Default_Test_Type
	}

	func (m *Test) GetOptionalgroup() *Test_OptionalGroup {
		if m != nil {
			return m.Optionalgroup
		}
		return nil
	}

	type Test_OptionalGroup struct {
		RequiredField *string `protobuf:"bytes,5,req" json:"RequiredField,omitempty"`
	}
	func (m *Test_OptionalGroup) Reset()         { *m = Test_OptionalGroup{} }
	func (m *Test_OptionalGroup) String() string { return proto.CompactTextString(m) }

	func (m *Test_OptionalGroup) GetRequiredField() string {
		if m != nil && m.RequiredField != nil {
			return *m.RequiredField
		}
		return ""
	}

	func (m *Test) GetNumber() int32 {
		if x, ok := m.GetUnion().(*Test_Number); ok {
			return x.Number
		}
		return 0
	}

	func (m *Test) GetName() string {
		if x, ok := m.GetUnion().(*Test_Name); ok {
			return x.Name
		}
		return ""
	}

	func init() {
		proto.RegisterEnum("example.FOO", FOO_name, FOO_value)
	}

To create and play with a Test object:

	package main

	import (
		"log"

		"github.com/gogo/protobuf/proto"
		pb "./example.pb"
	)

	func main() {
		test := &pb.Test{
			Label: proto.String("hello"),
			Type:  proto.Int32(17),
			Reps:  []int64{1, 2, 3},
			Optionalgroup: &pb.Test_OptionalGroup{
				RequiredField: proto.String("good bye"),
			},
			Union: &pb.Test_Name{"fred"},
		}
		data, err := proto.Marshal(test)
		if err != nil {
			log.Fatal("marshaling error: ", err)
		}
		newTest := &pb.Test{}
		err = proto.Unmarshal(data, newTest)
		if err != nil {
			log.Fatal("unmarshaling error: ", err)
		}
		// Now test and newTest contain the same data.
		if test.GetLabel() != newTest.GetLabel() {
			log.Fatalf("data mismatch %q != %q", test.GetLabel(), newTest.GetLabel())
		}
		// Use a type switch to determine which oneof was set.
		switch u := test.Union.(type) {
		case *pb.Test_Number: // u.Number contains the number.
		case *pb.Test_Name: // u.Name contains the string.
		}
		// etc.
	}
*/
package proto

import (
	"encoding/json"
	"fmt"
	"log"
	"reflect"
	"sort"
	"strconv"
	"sync"
)

<<<<<<< HEAD
// RequiredNotSetError is an error type returned by either Marshal or Unmarshal.
// Marshal reports this when a required field is not initialized.
// Unmarshal reports this when a required field is missing from the wire data.
type RequiredNotSetError struct{ field string }

func (e *RequiredNotSetError) Error() string {
	if e.field == "" {
		return fmt.Sprintf("proto: required field not set")
	}
	return fmt.Sprintf("proto: required field %q not set", e.field)
}
func (e *RequiredNotSetError) RequiredNotSet() bool {
	return true
}

type invalidUTF8Error struct{ field string }

func (e *invalidUTF8Error) Error() string {
	if e.field == "" {
		return "proto: invalid UTF-8 detected"
	}
	return fmt.Sprintf("proto: field %q contains invalid UTF-8", e.field)
}
func (e *invalidUTF8Error) InvalidUTF8() bool {
	return true
}

// errInvalidUTF8 is a sentinel error to identify fields with invalid UTF-8.
// This error should not be exposed to the external API as such errors should
// be recreated with the field information.
var errInvalidUTF8 = &invalidUTF8Error{}

// isNonFatal reports whether the error is either a RequiredNotSet error
// or a InvalidUTF8 error.
func isNonFatal(err error) bool {
	if re, ok := err.(interface{ RequiredNotSet() bool }); ok && re.RequiredNotSet() {
		return true
	}
	if re, ok := err.(interface{ InvalidUTF8() bool }); ok && re.InvalidUTF8() {
		return true
	}
	return false
}

type nonFatal struct{ E error }

// Merge merges err into nf and reports whether it was successful.
// Otherwise it returns false for any fatal non-nil errors.
func (nf *nonFatal) Merge(err error) (ok bool) {
	if err == nil {
		return true // not an error
	}
	if !isNonFatal(err) {
		return false // fatal error
	}
	if nf.E == nil {
		nf.E = err // store first instance of non-fatal error
	}
	return true
}

=======
>>>>>>> 564ebf70
// Message is implemented by generated protocol buffer messages.
type Message interface {
	Reset()
	String() string
	ProtoMessage()
}

// Stats records allocation details about the protocol buffer encoders
// and decoders.  Useful for tuning the library itself.
type Stats struct {
	Emalloc uint64 // mallocs in encode
	Dmalloc uint64 // mallocs in decode
	Encode  uint64 // number of encodes
	Decode  uint64 // number of decodes
	Chit    uint64 // number of cache hits
	Cmiss   uint64 // number of cache misses
	Size    uint64 // number of sizes
}

// Set to true to enable stats collection.
const collectStats = false

var stats Stats

// GetStats returns a copy of the global Stats structure.
func GetStats() Stats { return stats }

// A Buffer is a buffer manager for marshaling and unmarshaling
// protocol buffers.  It may be reused between invocations to
// reduce memory usage.  It is not necessary to use a Buffer;
// the global functions Marshal and Unmarshal create a
// temporary Buffer and are fine for most applications.
type Buffer struct {
	buf   []byte // encode/decode byte stream
	index int    // read point

	// pools of basic types to amortize allocation.
	bools   []bool
	uint32s []uint32
	uint64s []uint64

	// extra pools, only used with pointer_reflect.go
	int32s   []int32
	int64s   []int64
	float32s []float32
	float64s []float64
}

// NewBuffer allocates a new Buffer and initializes its internal data to
// the contents of the argument slice.
func NewBuffer(e []byte) *Buffer {
	return &Buffer{buf: e}
}

// Reset resets the Buffer, ready for marshaling a new protocol buffer.
func (p *Buffer) Reset() {
	p.buf = p.buf[0:0] // for reading/writing
	p.index = 0        // for reading
}

// SetBuf replaces the internal buffer with the slice,
// ready for unmarshaling the contents of the slice.
func (p *Buffer) SetBuf(s []byte) {
	p.buf = s
	p.index = 0
}

// Bytes returns the contents of the Buffer.
func (p *Buffer) Bytes() []byte { return p.buf }

/*
 * Helper routines for simplifying the creation of optional fields of basic type.
 */

// Bool is a helper routine that allocates a new bool value
// to store v and returns a pointer to it.
func Bool(v bool) *bool {
	return &v
}

// Int32 is a helper routine that allocates a new int32 value
// to store v and returns a pointer to it.
func Int32(v int32) *int32 {
	return &v
}

// Int is a helper routine that allocates a new int32 value
// to store v and returns a pointer to it, but unlike Int32
// its argument value is an int.
func Int(v int) *int32 {
	p := new(int32)
	*p = int32(v)
	return p
}

// Int64 is a helper routine that allocates a new int64 value
// to store v and returns a pointer to it.
func Int64(v int64) *int64 {
	return &v
}

// Float32 is a helper routine that allocates a new float32 value
// to store v and returns a pointer to it.
func Float32(v float32) *float32 {
	return &v
}

// Float64 is a helper routine that allocates a new float64 value
// to store v and returns a pointer to it.
func Float64(v float64) *float64 {
	return &v
}

// Uint32 is a helper routine that allocates a new uint32 value
// to store v and returns a pointer to it.
func Uint32(v uint32) *uint32 {
	return &v
}

// Uint64 is a helper routine that allocates a new uint64 value
// to store v and returns a pointer to it.
func Uint64(v uint64) *uint64 {
	return &v
}

// String is a helper routine that allocates a new string value
// to store v and returns a pointer to it.
func String(v string) *string {
	return &v
}

// EnumName is a helper function to simplify printing protocol buffer enums
// by name.  Given an enum map and a value, it returns a useful string.
func EnumName(m map[int32]string, v int32) string {
	s, ok := m[v]
	if ok {
		return s
	}
	return strconv.Itoa(int(v))
}

// UnmarshalJSONEnum is a helper function to simplify recovering enum int values
// from their JSON-encoded representation. Given a map from the enum's symbolic
// names to its int values, and a byte buffer containing the JSON-encoded
// value, it returns an int32 that can be cast to the enum type by the caller.
//
// The function can deal with both JSON representations, numeric and symbolic.
func UnmarshalJSONEnum(m map[string]int32, data []byte, enumName string) (int32, error) {
	if data[0] == '"' {
		// New style: enums are strings.
		var repr string
		if err := json.Unmarshal(data, &repr); err != nil {
			return -1, err
		}
		val, ok := m[repr]
		if !ok {
			return 0, fmt.Errorf("unrecognized enum %s value %q", enumName, repr)
		}
		return val, nil
	}
	// Old style: enums are ints.
	var val int32
	if err := json.Unmarshal(data, &val); err != nil {
		return 0, fmt.Errorf("cannot unmarshal %#q into enum %s", data, enumName)
	}
	return val, nil
}

// DebugPrint dumps the encoded data in b in a debugging format with a header
// including the string s. Used in testing but made available for general debugging.
func (p *Buffer) DebugPrint(s string, b []byte) {
	var u uint64

	obuf := p.buf
	sindex := p.index
	p.buf = b
	p.index = 0
	depth := 0

	fmt.Printf("\n--- %s ---\n", s)

out:
	for {
		for i := 0; i < depth; i++ {
			fmt.Print("  ")
		}

		index := p.index
		if index == len(p.buf) {
			break
		}

		op, err := p.DecodeVarint()
		if err != nil {
			fmt.Printf("%3d: fetching op err %v\n", index, err)
			break out
		}
		tag := op >> 3
		wire := op & 7

		switch wire {
		default:
			fmt.Printf("%3d: t=%3d unknown wire=%d\n",
				index, tag, wire)
			break out

		case WireBytes:
			var r []byte

			r, err = p.DecodeRawBytes(false)
			if err != nil {
				break out
			}
			fmt.Printf("%3d: t=%3d bytes [%d]", index, tag, len(r))
			if len(r) <= 6 {
				for i := 0; i < len(r); i++ {
					fmt.Printf(" %.2x", r[i])
				}
			} else {
				for i := 0; i < 3; i++ {
					fmt.Printf(" %.2x", r[i])
				}
				fmt.Printf(" ..")
				for i := len(r) - 3; i < len(r); i++ {
					fmt.Printf(" %.2x", r[i])
				}
			}
			fmt.Printf("\n")

		case WireFixed32:
			u, err = p.DecodeFixed32()
			if err != nil {
				fmt.Printf("%3d: t=%3d fix32 err %v\n", index, tag, err)
				break out
			}
			fmt.Printf("%3d: t=%3d fix32 %d\n", index, tag, u)

		case WireFixed64:
			u, err = p.DecodeFixed64()
			if err != nil {
				fmt.Printf("%3d: t=%3d fix64 err %v\n", index, tag, err)
				break out
			}
			fmt.Printf("%3d: t=%3d fix64 %d\n", index, tag, u)

		case WireVarint:
			u, err = p.DecodeVarint()
			if err != nil {
				fmt.Printf("%3d: t=%3d varint err %v\n", index, tag, err)
				break out
			}
			fmt.Printf("%3d: t=%3d varint %d\n", index, tag, u)

		case WireStartGroup:
			fmt.Printf("%3d: t=%3d start\n", index, tag)
			depth++

		case WireEndGroup:
			depth--
			fmt.Printf("%3d: t=%3d end\n", index, tag)
		}
	}

	if depth != 0 {
		fmt.Printf("%3d: start-end not balanced %d\n", p.index, depth)
	}
	fmt.Printf("\n")

	p.buf = obuf
	p.index = sindex
}

// SetDefaults sets unset protocol buffer fields to their default values.
// It only modifies fields that are both unset and have defined defaults.
// It recursively sets default values in any non-nil sub-messages.
func SetDefaults(pb Message) {
	setDefaults(reflect.ValueOf(pb), true, false)
}

// v is a struct.
func setDefaults(v reflect.Value, recur, zeros bool) {
	if v.Kind() == reflect.Ptr {
		v = v.Elem()
	}

	defaultMu.RLock()
	dm, ok := defaults[v.Type()]
	defaultMu.RUnlock()
	if !ok {
		dm = buildDefaultMessage(v.Type())
		defaultMu.Lock()
		defaults[v.Type()] = dm
		defaultMu.Unlock()
	}

	for _, sf := range dm.scalars {
		f := v.Field(sf.index)
		if !f.IsNil() {
			// field already set
			continue
		}
		dv := sf.value
		if dv == nil && !zeros {
			// no explicit default, and don't want to set zeros
			continue
		}
		fptr := f.Addr().Interface() // **T
		// TODO: Consider batching the allocations we do here.
		switch sf.kind {
		case reflect.Bool:
			b := new(bool)
			if dv != nil {
				*b = dv.(bool)
			}
			*(fptr.(**bool)) = b
		case reflect.Float32:
			f := new(float32)
			if dv != nil {
				*f = dv.(float32)
			}
			*(fptr.(**float32)) = f
		case reflect.Float64:
			f := new(float64)
			if dv != nil {
				*f = dv.(float64)
			}
			*(fptr.(**float64)) = f
		case reflect.Int32:
			// might be an enum
			if ft := f.Type(); ft != int32PtrType {
				// enum
				f.Set(reflect.New(ft.Elem()))
				if dv != nil {
					f.Elem().SetInt(int64(dv.(int32)))
				}
			} else {
				// int32 field
				i := new(int32)
				if dv != nil {
					*i = dv.(int32)
				}
				*(fptr.(**int32)) = i
			}
		case reflect.Int64:
			i := new(int64)
			if dv != nil {
				*i = dv.(int64)
			}
			*(fptr.(**int64)) = i
		case reflect.String:
			s := new(string)
			if dv != nil {
				*s = dv.(string)
			}
			*(fptr.(**string)) = s
		case reflect.Uint8:
			// exceptional case: []byte
			var b []byte
			if dv != nil {
				db := dv.([]byte)
				b = make([]byte, len(db))
				copy(b, db)
			} else {
				b = []byte{}
			}
			*(fptr.(*[]byte)) = b
		case reflect.Uint32:
			u := new(uint32)
			if dv != nil {
				*u = dv.(uint32)
			}
			*(fptr.(**uint32)) = u
		case reflect.Uint64:
			u := new(uint64)
			if dv != nil {
				*u = dv.(uint64)
			}
			*(fptr.(**uint64)) = u
		default:
			log.Printf("proto: can't set default for field %v (sf.kind=%v)", f, sf.kind)
		}
	}

	for _, ni := range dm.nested {
		f := v.Field(ni)
		// f is *T or T or []*T or []T
		switch f.Kind() {
		case reflect.Struct:
			setDefaults(f, recur, zeros)

		case reflect.Ptr:
			if f.IsNil() {
				continue
			}
			setDefaults(f, recur, zeros)

		case reflect.Slice:
			for i := 0; i < f.Len(); i++ {
				e := f.Index(i)
				if e.Kind() == reflect.Ptr && e.IsNil() {
					continue
				}
				setDefaults(e, recur, zeros)
			}

		case reflect.Map:
			for _, k := range f.MapKeys() {
				e := f.MapIndex(k)
				if e.IsNil() {
					continue
				}
				setDefaults(e, recur, zeros)
			}
		}
	}
}

var (
	// defaults maps a protocol buffer struct type to a slice of the fields,
	// with its scalar fields set to their proto-declared non-zero default values.
	defaultMu sync.RWMutex
	defaults  = make(map[reflect.Type]defaultMessage)

	int32PtrType = reflect.TypeOf((*int32)(nil))
)

// defaultMessage represents information about the default values of a message.
type defaultMessage struct {
	scalars []scalarField
	nested  []int // struct field index of nested messages
}

type scalarField struct {
	index int          // struct field index
	kind  reflect.Kind // element type (the T in *T or []T)
	value interface{}  // the proto-declared default value, or nil
}

// t is a struct type.
func buildDefaultMessage(t reflect.Type) (dm defaultMessage) {
	sprop := GetProperties(t)
	for _, prop := range sprop.Prop {
		fi, ok := sprop.decoderTags.get(prop.Tag)
		if !ok {
			// XXX_unrecognized
			continue
		}
		ft := t.Field(fi).Type

		sf, nested, err := fieldDefault(ft, prop)
		switch {
		case err != nil:
			log.Print(err)
		case nested:
			dm.nested = append(dm.nested, fi)
		case sf != nil:
			sf.index = fi
			dm.scalars = append(dm.scalars, *sf)
		}
	}

	return dm
}

// fieldDefault returns the scalarField for field type ft.
// sf will be nil if the field can not have a default.
// nestedMessage will be true if this is a nested message.
// Note that sf.index is not set on return.
func fieldDefault(ft reflect.Type, prop *Properties) (sf *scalarField, nestedMessage bool, err error) {
	var canHaveDefault bool
	switch ft.Kind() {
	case reflect.Struct:
		nestedMessage = true // non-nullable

	case reflect.Ptr:
		if ft.Elem().Kind() == reflect.Struct {
			nestedMessage = true
		} else {
			canHaveDefault = true // proto2 scalar field
		}

	case reflect.Slice:
		switch ft.Elem().Kind() {
		case reflect.Ptr, reflect.Struct:
			nestedMessage = true // repeated message
		case reflect.Uint8:
			canHaveDefault = true // bytes field
		}

	case reflect.Map:
		if ft.Elem().Kind() == reflect.Ptr {
			nestedMessage = true // map with message values
		}
	}

	if !canHaveDefault {
		if nestedMessage {
			return nil, true, nil
		}
		return nil, false, nil
	}

	// We now know that ft is a pointer or slice.
	sf = &scalarField{kind: ft.Elem().Kind()}

	// scalar fields without defaults
	if !prop.HasDefault {
		return sf, false, nil
	}

	// a scalar field: either *T or []byte
	switch ft.Elem().Kind() {
	case reflect.Bool:
		x, err := strconv.ParseBool(prop.Default)
		if err != nil {
			return nil, false, fmt.Errorf("proto: bad default bool %q: %v", prop.Default, err)
		}
		sf.value = x
	case reflect.Float32:
		x, err := strconv.ParseFloat(prop.Default, 32)
		if err != nil {
			return nil, false, fmt.Errorf("proto: bad default float32 %q: %v", prop.Default, err)
		}
		sf.value = float32(x)
	case reflect.Float64:
		x, err := strconv.ParseFloat(prop.Default, 64)
		if err != nil {
			return nil, false, fmt.Errorf("proto: bad default float64 %q: %v", prop.Default, err)
		}
		sf.value = x
	case reflect.Int32:
		x, err := strconv.ParseInt(prop.Default, 10, 32)
		if err != nil {
			return nil, false, fmt.Errorf("proto: bad default int32 %q: %v", prop.Default, err)
		}
		sf.value = int32(x)
	case reflect.Int64:
		x, err := strconv.ParseInt(prop.Default, 10, 64)
		if err != nil {
			return nil, false, fmt.Errorf("proto: bad default int64 %q: %v", prop.Default, err)
		}
		sf.value = x
	case reflect.String:
		sf.value = prop.Default
	case reflect.Uint8:
		// []byte (not *uint8)
		sf.value = []byte(prop.Default)
	case reflect.Uint32:
		x, err := strconv.ParseUint(prop.Default, 10, 32)
		if err != nil {
			return nil, false, fmt.Errorf("proto: bad default uint32 %q: %v", prop.Default, err)
		}
		sf.value = uint32(x)
	case reflect.Uint64:
		x, err := strconv.ParseUint(prop.Default, 10, 64)
		if err != nil {
			return nil, false, fmt.Errorf("proto: bad default uint64 %q: %v", prop.Default, err)
		}
		sf.value = x
	default:
		return nil, false, fmt.Errorf("proto: unhandled def kind %v", ft.Elem().Kind())
	}

	return sf, false, nil
}

// Map fields may have key types of non-float scalars, strings and enums.
// The easiest way to sort them in some deterministic order is to use fmt.
// If this turns out to be inefficient we can always consider other options,
// such as doing a Schwartzian transform.

func mapKeys(vs []reflect.Value) sort.Interface {
	s := mapKeySorter{
		vs: vs,
		// default Less function: textual comparison
		less: func(a, b reflect.Value) bool {
			return fmt.Sprint(a.Interface()) < fmt.Sprint(b.Interface())
		},
	}

	// Type specialization per https://developers.google.com/protocol-buffers/docs/proto#maps;
	// numeric keys are sorted numerically.
	if len(vs) == 0 {
		return s
	}
	switch vs[0].Kind() {
	case reflect.Int32, reflect.Int64:
		s.less = func(a, b reflect.Value) bool { return a.Int() < b.Int() }
	case reflect.Uint32, reflect.Uint64:
		s.less = func(a, b reflect.Value) bool { return a.Uint() < b.Uint() }
	}

	return s
}

type mapKeySorter struct {
	vs   []reflect.Value
	less func(a, b reflect.Value) bool
}

func (s mapKeySorter) Len() int      { return len(s.vs) }
func (s mapKeySorter) Swap(i, j int) { s.vs[i], s.vs[j] = s.vs[j], s.vs[i] }
func (s mapKeySorter) Less(i, j int) bool {
	return s.less(s.vs[i], s.vs[j])
}

// isProto3Zero reports whether v is a zero proto3 value.
func isProto3Zero(v reflect.Value) bool {
	switch v.Kind() {
	case reflect.Bool:
		return !v.Bool()
	case reflect.Int32, reflect.Int64:
		return v.Int() == 0
	case reflect.Uint32, reflect.Uint64:
		return v.Uint() == 0
	case reflect.Float32, reflect.Float64:
		return v.Float() == 0
	case reflect.String:
		return v.String() == ""
	}
	return false
}

// ProtoPackageIsVersion2 is referenced from generated protocol buffer files
// to assert that that code is compatible with this version of the proto package.
const GoGoProtoPackageIsVersion2 = true

// ProtoPackageIsVersion1 is referenced from generated protocol buffer files
// to assert that that code is compatible with this version of the proto package.
const GoGoProtoPackageIsVersion1 = true<|MERGE_RESOLUTION|>--- conflicted
+++ resolved
@@ -73,7 +73,6 @@
 When the .proto file specifies `syntax="proto3"`, there are some differences:
 
   - Non-repeated fields of non-message type are values instead of pointers.
-  - Getters are only generated for message and oneof fields.
   - Enum types do not get an Enum method.
 
 The simplest way to describe this is to see an example.
@@ -274,7 +273,6 @@
 	"sync"
 )
 
-<<<<<<< HEAD
 // RequiredNotSetError is an error type returned by either Marshal or Unmarshal.
 // Marshal reports this when a required field is not initialized.
 // Unmarshal reports this when a required field is missing from the wire data.
@@ -336,34 +334,12 @@
 	return true
 }
 
-=======
->>>>>>> 564ebf70
 // Message is implemented by generated protocol buffer messages.
 type Message interface {
 	Reset()
 	String() string
 	ProtoMessage()
 }
-
-// Stats records allocation details about the protocol buffer encoders
-// and decoders.  Useful for tuning the library itself.
-type Stats struct {
-	Emalloc uint64 // mallocs in encode
-	Dmalloc uint64 // mallocs in decode
-	Encode  uint64 // number of encodes
-	Decode  uint64 // number of decodes
-	Chit    uint64 // number of cache hits
-	Cmiss   uint64 // number of cache misses
-	Size    uint64 // number of sizes
-}
-
-// Set to true to enable stats collection.
-const collectStats = false
-
-var stats Stats
-
-// GetStats returns a copy of the global Stats structure.
-func GetStats() Stats { return stats }
 
 // A Buffer is a buffer manager for marshaling and unmarshaling
 // protocol buffers.  It may be reused between invocations to
@@ -374,16 +350,7 @@
 	buf   []byte // encode/decode byte stream
 	index int    // read point
 
-	// pools of basic types to amortize allocation.
-	bools   []bool
-	uint32s []uint32
-	uint64s []uint64
-
-	// extra pools, only used with pointer_reflect.go
-	int32s   []int32
-	int64s   []int64
-	float32s []float32
-	float64s []float64
+	deterministic bool
 }
 
 // NewBuffer allocates a new Buffer and initializes its internal data to
@@ -407,6 +374,30 @@
 
 // Bytes returns the contents of the Buffer.
 func (p *Buffer) Bytes() []byte { return p.buf }
+
+// SetDeterministic sets whether to use deterministic serialization.
+//
+// Deterministic serialization guarantees that for a given binary, equal
+// messages will always be serialized to the same bytes. This implies:
+//
+//   - Repeated serialization of a message will return the same bytes.
+//   - Different processes of the same binary (which may be executing on
+//     different machines) will serialize equal messages to the same bytes.
+//
+// Note that the deterministic serialization is NOT canonical across
+// languages. It is not guaranteed to remain stable over time. It is unstable
+// across different builds with schema changes due to unknown fields.
+// Users who need canonical serialization (e.g., persistent storage in a
+// canonical form, fingerprinting, etc.) should define their own
+// canonicalization specification and implement their own serializer rather
+// than relying on this API.
+//
+// If deterministic serialization is requested, map entries will be sorted
+// by keys in lexographical order. This is an implementation detail and
+// subject to change.
+func (p *Buffer) SetDeterministic(deterministic bool) {
+	p.deterministic = deterministic
+}
 
 /*
  * Helper routines for simplifying the creation of optional fields of basic type.
@@ -904,22 +895,12 @@
 	return sf, false, nil
 }
 
+// mapKeys returns a sort.Interface to be used for sorting the map keys.
 // Map fields may have key types of non-float scalars, strings and enums.
-// The easiest way to sort them in some deterministic order is to use fmt.
-// If this turns out to be inefficient we can always consider other options,
-// such as doing a Schwartzian transform.
-
 func mapKeys(vs []reflect.Value) sort.Interface {
-	s := mapKeySorter{
-		vs: vs,
-		// default Less function: textual comparison
-		less: func(a, b reflect.Value) bool {
-			return fmt.Sprint(a.Interface()) < fmt.Sprint(b.Interface())
-		},
-	}
-
-	// Type specialization per https://developers.google.com/protocol-buffers/docs/proto#maps;
-	// numeric keys are sorted numerically.
+	s := mapKeySorter{vs: vs}
+
+	// Type specialization per https://developers.google.com/protocol-buffers/docs/proto#maps.
 	if len(vs) == 0 {
 		return s
 	}
@@ -928,6 +909,12 @@
 		s.less = func(a, b reflect.Value) bool { return a.Int() < b.Int() }
 	case reflect.Uint32, reflect.Uint64:
 		s.less = func(a, b reflect.Value) bool { return a.Uint() < b.Uint() }
+	case reflect.Bool:
+		s.less = func(a, b reflect.Value) bool { return !a.Bool() && b.Bool() } // false < true
+	case reflect.String:
+		s.less = func(a, b reflect.Value) bool { return a.String() < b.String() }
+	default:
+		panic(fmt.Sprintf("unsupported map key type: %v", vs[0].Kind()))
 	}
 
 	return s
@@ -967,4 +954,14 @@
 
 // ProtoPackageIsVersion1 is referenced from generated protocol buffer files
 // to assert that that code is compatible with this version of the proto package.
-const GoGoProtoPackageIsVersion1 = true+const GoGoProtoPackageIsVersion1 = true
+
+// InternalMessageInfo is a type used internally by generated .pb.go files.
+// This type is not intended to be used by non-generated code.
+// This type is not subject to any compatibility guarantee.
+type InternalMessageInfo struct {
+	marshal   *marshalInfo
+	unmarshal *unmarshalInfo
+	merge     *mergeInfo
+	discard   *discardInfo
+}