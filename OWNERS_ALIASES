--- conflicted
+++ resolved
@@ -1,25 +1,4 @@
 aliases:
-<<<<<<< HEAD
-  # sig-cluster-lifecycle-leads are included as approvers in case it's ever
-  # operationally expedient:
-  # Source:
-  # https://github.com/kubernetes/org/blob/main/config/kubernetes/sig-cluster-lifecycle/teams.yaml
-  # correct as of 2023/05/10
-  sig-cluster-lifecycle-leads:
-    - CecileRobertMichon
-    - fabriziopandini
-    - justinsb
-    - neolit123
-    - vincepri
-  cluster-api-openstack-maintainers:
-    - jichenjc
-    - lentzi90
-    - mdbooth
-    - seanschneeweiss
-    - tobiasgiese
-  cluster-api-openstack-reviewers:
-    - dulek
-=======
   shiftstack-team:
     - EmilienM
     - MaysaMacedo
@@ -28,5 +7,4 @@
     - mandre
     - mdbooth
     - pierreprinetti
-    - stephenfin
->>>>>>> ef44b7e1
+    - stephenfin