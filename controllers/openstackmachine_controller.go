--- conflicted
+++ resolved
@@ -599,14 +599,8 @@
 		return ctrl.Result{}, err
 	}
 
-<<<<<<< HEAD
-	instanceStatus, err := r.getOrCreate(scope.Logger(), cluster, openStackCluster, machine, openStackMachine, computeService, userData)
-	if err != nil || instanceStatus == nil {
-		// Conditions set in getOrCreate
-=======
 	err = getOrCreateMachinePorts(openStackMachine, networkingService)
 	if err != nil {
->>>>>>> f4e5bdf8
 		return ctrl.Result{}, err
 	}
 	portIDs := GetPortIDs(openStackMachine.Status.Resources.Ports)
@@ -781,15 +775,6 @@
 		}
 	}
 	if instanceStatus == nil {
-<<<<<<< HEAD
-		if openStackMachine.Spec.InstanceID != nil {
-			logger.Info("Not reconciling machine in failed state. The previously existing OpenStack instance is no longer available")
-			conditions.MarkFalse(openStackMachine, infrav1.InstanceReadyCondition, infrav1.InstanceNotFoundReason, clusterv1.ConditionSeverityError, "virtual machine no longer exists")
-			openStackMachine.SetFailure(capierrors.UpdateMachineError, errors.New("virtual machine no longer exists"))
-			return nil, nil
-		}
-		instanceSpec := machineToInstanceSpec(openStackCluster, machine, openStackMachine, userData)
-=======
 		// Check if there is an existing instance with machine name, in case where instance ID would not have been stored in machine status
 		if instanceStatus, err = computeService.GetInstanceStatusByName(openStackMachine, openStackMachine.Name); err == nil {
 			if instanceStatus != nil {
@@ -807,7 +792,6 @@
 			return nil, err
 		}
 
->>>>>>> f4e5bdf8
 		logger.Info("Machine does not exist, creating Machine", "name", openStackMachine.Name)
 		instanceStatus, err = computeService.CreateInstance(openStackMachine, instanceSpec, portIDs)
 		if err != nil {
