/*
Copyright 2019 The Kubernetes Authors.

Licensed under the Apache License, Version 2.0 (the "License");
you may not use this file except in compliance with the License.
You may obtain a copy of the License at

	http://www.apache.org/licenses/LICENSE-2.0

Unless required by applicable law or agreed to in writing, software
distributed under the License is distributed on an "AS IS" BASIS,
WITHOUT WARRANTIES OR CONDITIONS OF ANY KIND, either express or implied.
See the License for the specific language governing permissions and
limitations under the License.
*/

package controllers

import (
	"context"
	"errors"
	"fmt"
	"time"

	"github.com/gophercloud/gophercloud/openstack/networking/v2/networks"
	"github.com/gophercloud/gophercloud/openstack/networking/v2/ports"
	"github.com/gophercloud/gophercloud/openstack/networking/v2/subnets"
	corev1 "k8s.io/api/core/v1"
	apierrors "k8s.io/apimachinery/pkg/api/errors"
	kerrors "k8s.io/apimachinery/pkg/util/errors"
	"k8s.io/client-go/tools/record"
	"k8s.io/utils/ptr"
	clusterv1 "sigs.k8s.io/cluster-api/api/v1beta1"
	capierrors "sigs.k8s.io/cluster-api/errors"
	"sigs.k8s.io/cluster-api/util"
	"sigs.k8s.io/cluster-api/util/annotations"
	"sigs.k8s.io/cluster-api/util/collections"
	"sigs.k8s.io/cluster-api/util/patch"
	"sigs.k8s.io/cluster-api/util/predicates"
	ctrl "sigs.k8s.io/controller-runtime"
	"sigs.k8s.io/controller-runtime/pkg/builder"
	"sigs.k8s.io/controller-runtime/pkg/client"
	"sigs.k8s.io/controller-runtime/pkg/controller"
	"sigs.k8s.io/controller-runtime/pkg/controller/controllerutil"
	"sigs.k8s.io/controller-runtime/pkg/handler"
	"sigs.k8s.io/controller-runtime/pkg/reconcile"

	infrav1 "sigs.k8s.io/cluster-api-provider-openstack/api/v1beta1"
	"sigs.k8s.io/cluster-api-provider-openstack/pkg/cloud/services/compute"
	"sigs.k8s.io/cluster-api-provider-openstack/pkg/cloud/services/loadbalancer"
	"sigs.k8s.io/cluster-api-provider-openstack/pkg/cloud/services/networking"
	"sigs.k8s.io/cluster-api-provider-openstack/pkg/scope"
	utils "sigs.k8s.io/cluster-api-provider-openstack/pkg/utils/controllers"
	"sigs.k8s.io/cluster-api-provider-openstack/pkg/utils/names"
)

const (
	BastionInstanceHashAnnotation = "infrastructure.cluster.x-k8s.io/bastion-hash"
)

// OpenStackClusterReconciler reconciles a OpenStackCluster object.
type OpenStackClusterReconciler struct {
	Client           client.Client
	Recorder         record.EventRecorder
	WatchFilterValue string
	ScopeFactory     scope.Factory
	CaCertificates   []byte // PEM encoded ca certificates.
}

// +kubebuilder:rbac:groups=infrastructure.cluster.x-k8s.io,resources=openstackclusters,verbs=get;list;watch;create;update;patch;delete
// +kubebuilder:rbac:groups=infrastructure.cluster.x-k8s.io,resources=openstackclusters/status,verbs=get;update;patch
// +kubebuilder:rbac:groups=cluster.x-k8s.io,resources=clusters;clusters/status,verbs=get;list;watch

func (r *OpenStackClusterReconciler) Reconcile(ctx context.Context, req ctrl.Request) (result ctrl.Result, reterr error) {
	log := ctrl.LoggerFrom(ctx)

	// Fetch the OpenStackCluster instance
	openStackCluster := &infrav1.OpenStackCluster{}
	err := r.Client.Get(ctx, req.NamespacedName, openStackCluster)
	if err != nil {
		if apierrors.IsNotFound(err) {
			return reconcile.Result{}, nil
		}
		return reconcile.Result{}, err
	}

	// Fetch the Cluster.
	cluster, err := util.GetOwnerCluster(ctx, r.Client, openStackCluster.ObjectMeta)
	if err != nil {
		return reconcile.Result{}, err
	}

	if cluster == nil {
		log.Info("Cluster Controller has not yet set OwnerRef")
		return reconcile.Result{}, nil
	}

	log = log.WithValues("cluster", cluster.Name)

	if annotations.IsPaused(cluster, openStackCluster) {
		log.Info("OpenStackCluster or linked Cluster is marked as paused. Not reconciling")
		return reconcile.Result{}, nil
	}

	patchHelper, err := patch.NewHelper(openStackCluster, r.Client)
	if err != nil {
		return ctrl.Result{}, err
	}

	// Always patch the openStackCluster when exiting this function so we can persist any OpenStackCluster changes.
	defer func() {
		if err := patchHelper.Patch(ctx, openStackCluster); err != nil {
			result = ctrl.Result{}
			reterr = kerrors.NewAggregate([]error{reterr, fmt.Errorf("error patching OpenStackCluster %s/%s: %w", openStackCluster.Namespace, openStackCluster.Name, err)})
		}
	}()

	clientScope, err := r.ScopeFactory.NewClientScopeFromCluster(ctx, r.Client, openStackCluster, r.CaCertificates, log)
	if err != nil {
		return reconcile.Result{}, err
	}
	scope := scope.NewWithLogger(clientScope, log)

	// Handle deleted clusters
	if !openStackCluster.DeletionTimestamp.IsZero() {
		return r.reconcileDelete(ctx, scope, cluster, openStackCluster)
	}

	// Handle non-deleted clusters
	return reconcileNormal(scope, cluster, openStackCluster)
}

func (r *OpenStackClusterReconciler) reconcileDelete(ctx context.Context, scope *scope.WithLogger, cluster *clusterv1.Cluster, openStackCluster *infrav1.OpenStackCluster) (ctrl.Result, error) {
	scope.Logger().Info("Reconciling Cluster delete")

	// Wait for machines to be deleted before removing the finalizer as they
	// depend on this resource to deprovision.  Additionally it appears that
	// allowing the Kubernetes API to vanish too quickly will upset the capi
	// kubeadm control plane controller.
	machines, err := collections.GetFilteredMachinesForCluster(ctx, r.Client, cluster)
	if err != nil {
		return ctrl.Result{}, err
	}

	if len(machines) != 0 {
		scope.Logger().Info("Waiting for machines to be deleted", "remaining", len(machines))
		return ctrl.Result{RequeueAfter: 5 * time.Second}, nil
	}

	clusterResourceName := names.ClusterResourceName(cluster)

	// A bastion may have been created if cluster initialisation previously reached populating the network status
	// We attempt to delete it even if no status was written, just in case
	if openStackCluster.Status.Network != nil {
		// Attempt to resolve bastion resources before delete. We don't need to worry about starting if the resources have changed on update.
		if _, err := resolveBastionResources(scope, clusterResourceName, openStackCluster); err != nil {
			return reconcile.Result{}, err
		}

		if err := deleteBastion(scope, cluster, openStackCluster); err != nil {
			return reconcile.Result{}, err
		}
	}

	networkingService, err := networking.NewService(scope)
	if err != nil {
		return reconcile.Result{}, err
	}

	if openStackCluster.Spec.APIServerLoadBalancer.IsEnabled() {
		loadBalancerService, err := loadbalancer.NewService(scope)
		if err != nil {
			return reconcile.Result{}, err
		}

		if err = loadBalancerService.DeleteLoadBalancer(openStackCluster, clusterResourceName); err != nil {
			handleUpdateOSCError(openStackCluster, fmt.Errorf("failed to delete load balancer: %w", err))
			return reconcile.Result{}, fmt.Errorf("failed to delete load balancer: %w", err)
		}
	}

	// if ManagedSubnets was not set, no network was created.
	if len(openStackCluster.Spec.ManagedSubnets) > 0 {
		if err = networkingService.DeleteRouter(openStackCluster, clusterResourceName); err != nil {
			handleUpdateOSCError(openStackCluster, fmt.Errorf("failed to delete router: %w", err))
			return ctrl.Result{}, fmt.Errorf("failed to delete router: %w", err)
		}

		if err = networkingService.DeleteClusterPorts(openStackCluster); err != nil {
			handleUpdateOSCError(openStackCluster, fmt.Errorf("failed to delete ports: %w", err))
			return reconcile.Result{}, fmt.Errorf("failed to delete ports: %w", err)
		}

		if err = networkingService.DeleteNetwork(openStackCluster, clusterResourceName); err != nil {
			handleUpdateOSCError(openStackCluster, fmt.Errorf("failed to delete network: %w", err))
			return ctrl.Result{}, fmt.Errorf("failed to delete network: %w", err)
		}
	}

	if err = networkingService.DeleteSecurityGroups(openStackCluster, clusterResourceName); err != nil {
		handleUpdateOSCError(openStackCluster, fmt.Errorf("failed to delete security groups: %w", err))
		return reconcile.Result{}, fmt.Errorf("failed to delete security groups: %w", err)
	}

	// Cluster is deleted so remove the finalizer.
	controllerutil.RemoveFinalizer(openStackCluster, infrav1.ClusterFinalizer)
	scope.Logger().Info("Reconciled Cluster deleted successfully")
	return ctrl.Result{}, nil
}

func contains(arr []string, target string) bool {
	for _, a := range arr {
		if a == target {
			return true
		}
	}
	return false
}

func resolveBastionResources(scope *scope.WithLogger, clusterResourceName string, openStackCluster *infrav1.OpenStackCluster) (bool, error) {
	// Resolve and store resources for the bastion
	if openStackCluster.Spec.Bastion.IsEnabled() {
		if openStackCluster.Status.Bastion == nil {
			openStackCluster.Status.Bastion = &infrav1.BastionStatus{}
		}
		if openStackCluster.Spec.Bastion.Spec == nil {
			return false, fmt.Errorf("bastion spec is nil when bastion is enabled, this shouldn't happen")
		}
		resolved := openStackCluster.Status.Bastion.Resolved
		if resolved == nil {
			resolved = &infrav1.ResolvedMachineSpec{}
			openStackCluster.Status.Bastion.Resolved = resolved
		}
		changed, err := compute.ResolveMachineSpec(scope,
			openStackCluster.Spec.Bastion.Spec, resolved,
			clusterResourceName, bastionName(clusterResourceName),
			openStackCluster, getBastionSecurityGroupID(openStackCluster))
		if err != nil {
			return false, err
		}
		if changed {
			// If the resolved machine spec changed we need to restart the reconcile to avoid inconsistencies between reconciles.
			return true, nil
		}
		resources := openStackCluster.Status.Bastion.Resources
		if resources == nil {
			resources = &infrav1.MachineResources{}
			openStackCluster.Status.Bastion.Resources = resources
		}

		err = compute.AdoptMachineResources(scope, resolved, resources)
		if err != nil {
			return false, err
		}
	}
	return false, nil
}

func deleteBastion(scope *scope.WithLogger, cluster *clusterv1.Cluster, openStackCluster *infrav1.OpenStackCluster) error {
	scope.Logger().Info("Deleting Bastion")

	computeService, err := compute.NewService(scope)
	if err != nil {
		return err
	}
	networkingService, err := networking.NewService(scope)
	if err != nil {
		return err
	}

	if openStackCluster.Status.Bastion != nil && openStackCluster.Status.Bastion.FloatingIP != "" {
		if err = networkingService.DeleteFloatingIP(openStackCluster, openStackCluster.Status.Bastion.FloatingIP); err != nil {
			handleUpdateOSCError(openStackCluster, fmt.Errorf("failed to delete floating IP: %w", err))
			return fmt.Errorf("failed to delete floating IP: %w", err)
		}
	}

	bastionStatus := openStackCluster.Status.Bastion

	var instanceStatus *compute.InstanceStatus
	if bastionStatus != nil && bastionStatus.ID != "" {
		instanceStatus, err = computeService.GetInstanceStatus(openStackCluster.Status.Bastion.ID)
		if err != nil {
			return err
		}
	} else {
		instanceStatus, err = computeService.GetInstanceStatusByName(openStackCluster, bastionName(cluster.Name))
		if err != nil {
			return err
		}
	}

	// If no instance was created we currently need to check for orphaned
	// volumes.
	if instanceStatus == nil {
		bastion := openStackCluster.Spec.Bastion
		if bastion != nil && bastion.Spec != nil {
			if err := computeService.DeleteVolumes(bastionName(cluster.Name), bastion.Spec.RootVolume, bastion.Spec.AdditionalBlockDevices); err != nil {
				return fmt.Errorf("delete volumes: %w", err)
			}
		}
	} else {
		instanceNS, err := instanceStatus.NetworkStatus()
		if err != nil {
			return err
		}
		addresses := instanceNS.Addresses()

		for _, address := range addresses {
			if address.Type == corev1.NodeExternalIP {
				// Floating IP may not have properly saved in bastion status (thus not deleted above), delete any remaining floating IP
				if err = networkingService.DeleteFloatingIP(openStackCluster, address.Address); err != nil {
					handleUpdateOSCError(openStackCluster, fmt.Errorf("failed to delete floating IP: %w", err))
					return fmt.Errorf("failed to delete floating IP: %w", err)
				}
			}
		}

		if err = computeService.DeleteInstance(openStackCluster, instanceStatus); err != nil {
			handleUpdateOSCError(openStackCluster, fmt.Errorf("failed to delete bastion: %w", err))
			return fmt.Errorf("failed to delete bastion: %w", err)
		}
	}

	if bastionStatus != nil && bastionStatus.Resources != nil {
		trunkSupported, err := networkingService.IsTrunkExtSupported()
		if err != nil {
			return err
		}
		for _, port := range bastionStatus.Resources.Ports {
			if err := networkingService.DeleteInstanceTrunkAndPort(openStackCluster, port, trunkSupported); err != nil {
				handleUpdateOSCError(openStackCluster, fmt.Errorf("failed to delete port: %w", err))
				return fmt.Errorf("failed to delete port: %w", err)
			}
		}
		bastionStatus.Resources.Ports = nil
	}

	scope.Logger().Info("Deleted Bastion")

	openStackCluster.Status.Bastion = nil
	delete(openStackCluster.ObjectMeta.Annotations, BastionInstanceHashAnnotation)

	return nil
}

func reconcileNormal(scope *scope.WithLogger, cluster *clusterv1.Cluster, openStackCluster *infrav1.OpenStackCluster) (ctrl.Result, error) { //nolint:unparam
	scope.Logger().Info("Reconciling Cluster")

	// If the OpenStackCluster doesn't have our finalizer, add it.
	if controllerutil.AddFinalizer(openStackCluster, infrav1.ClusterFinalizer) {
		// Register the finalizer immediately to avoid orphaning OpenStack resources on delete
		return reconcile.Result{}, nil
	}

	computeService, err := compute.NewService(scope)
	if err != nil {
		return reconcile.Result{}, err
	}

	err = reconcileNetworkComponents(scope, cluster, openStackCluster)
	if err != nil {
		return reconcile.Result{}, err
	}

	result, err := reconcileBastion(scope, cluster, openStackCluster)
	if err != nil {
		return reconcile.Result{}, err
	}
	if result != nil {
		return *result, nil
	}

	availabilityZones, err := computeService.GetAvailabilityZones()
	if err != nil {
		return ctrl.Result{}, err
	}

	// Create a new list in case any AZs have been removed from OpenStack
	openStackCluster.Status.FailureDomains = make(clusterv1.FailureDomains)
	for _, az := range availabilityZones {
		// By default, the AZ is used or not used for control plane nodes depending on the flag
		found := !ptr.Deref(openStackCluster.Spec.ControlPlaneOmitAvailabilityZone, false)
		// If explicit AZs for control plane nodes are given, they override the value
		if len(openStackCluster.Spec.ControlPlaneAvailabilityZones) > 0 {
			found = contains(openStackCluster.Spec.ControlPlaneAvailabilityZones, az.ZoneName)
		}
		// Add the AZ object to the failure domains for the cluster
		openStackCluster.Status.FailureDomains[az.ZoneName] = clusterv1.FailureDomainSpec{
			ControlPlane: found,
		}
	}

	openStackCluster.Status.Ready = true
	openStackCluster.Status.FailureMessage = nil
	openStackCluster.Status.FailureReason = nil
	scope.Logger().Info("Reconciled Cluster created successfully")
	return reconcile.Result{}, nil
}

func reconcileBastion(scope *scope.WithLogger, cluster *clusterv1.Cluster, openStackCluster *infrav1.OpenStackCluster) (*ctrl.Result, error) {
	scope.Logger().V(4).Info("Reconciling Bastion")

	clusterResourceName := names.ClusterResourceName(cluster)
	changed, err := resolveBastionResources(scope, clusterResourceName, openStackCluster)
	if err != nil {
		return nil, err
	}
	if changed {
		return &reconcile.Result{}, nil
	}

	// No Bastion defined
	if !openStackCluster.Spec.Bastion.IsEnabled() {
		// Delete any existing bastion
		if openStackCluster.Status.Bastion != nil {
			if err := deleteBastion(scope, cluster, openStackCluster); err != nil {
				return nil, err
			}
			// Reconcile again before continuing
			return &reconcile.Result{}, nil
		}

		// Otherwise nothing to do
		return nil, nil
	}

	computeService, err := compute.NewService(scope)
	if err != nil {
		return nil, err
	}

	networkingService, err := networking.NewService(scope)
	if err != nil {
		return nil, err
	}

	instanceSpec, err := bastionToInstanceSpec(openStackCluster, cluster)
	if err != nil {
		return nil, err
	}

	bastionHash, err := compute.HashInstanceSpec(instanceSpec)
	if err != nil {
		return nil, fmt.Errorf("failed computing bastion hash from instance spec: %w", err)
	}
	if bastionHashHasChanged(bastionHash, openStackCluster.ObjectMeta.Annotations) {
		scope.Logger().Info("Bastion instance spec has changed, deleting existing bastion")

		if err := deleteBastion(scope, cluster, openStackCluster); err != nil {
			return nil, err
		}

		// Add the new annotation and reconcile again before continuing
		annotations.AddAnnotations(openStackCluster, map[string]string{BastionInstanceHashAnnotation: bastionHash})
		return &reconcile.Result{}, nil
	}

	err = getOrCreateBastionPorts(openStackCluster, networkingService)
	if err != nil {
		handleUpdateOSCError(openStackCluster, fmt.Errorf("failed to get or create ports for bastion: %w", err))
		return nil, fmt.Errorf("failed to get or create ports for bastion: %w", err)
	}
	bastionPortIDs := GetPortIDs(openStackCluster.Status.Bastion.Resources.Ports)

	var instanceStatus *compute.InstanceStatus
	if openStackCluster.Status.Bastion != nil && openStackCluster.Status.Bastion.ID != "" {
		if instanceStatus, err = computeService.GetInstanceStatus(openStackCluster.Status.Bastion.ID); err != nil {
			return nil, err
		}
	}
<<<<<<< HEAD
	clusterName := fmt.Sprintf("%s-%s", cluster.Namespace, cluster.Name)
	fp, err := networkingService.GetOrCreateFloatingIP(openStackCluster, openStackCluster, clusterName, openStackCluster.Spec.Bastion.Instance.FloatingIP)
	if err != nil {
		handleUpdateOSCError(openStackCluster, fmt.Errorf("failed to get or create floating IP for bastion: %w", err))
		return fmt.Errorf("failed to get or create floating IP for bastion: %w", err)
=======
	if instanceStatus == nil {
		// Check if there is an existing instance with bastion name, in case where bastion ID would not have been properly stored in cluster status
		if instanceStatus, err = computeService.GetInstanceStatusByName(openStackCluster, instanceSpec.Name); err != nil {
			return nil, err
		}
>>>>>>> f4e5bdf8
	}
	if instanceStatus == nil {
		instanceStatus, err = computeService.CreateInstance(openStackCluster, instanceSpec, bastionPortIDs)
		if err != nil {
			return nil, fmt.Errorf("failed to create bastion: %w", err)
		}
	}

	// Save hash & status as soon as we know we have an instance
	instanceStatus.UpdateBastionStatus(openStackCluster)

	// Make sure that bastion instance has a valid state
	switch instanceStatus.State() {
	case infrav1.InstanceStateError:
		return nil, fmt.Errorf("failed to reconcile bastion, instance state is ERROR")
	case infrav1.InstanceStateBuild, infrav1.InstanceStateUndefined:
		scope.Logger().Info("Waiting for bastion instance to become ACTIVE", "id", instanceStatus.ID(), "status", instanceStatus.State())
		return &reconcile.Result{RequeueAfter: waitForBuildingInstanceToReconcile}, nil
	case infrav1.InstanceStateDeleted:
		// Not clear why this would happen, so try to clean everything up before reconciling again
		if err := deleteBastion(scope, cluster, openStackCluster); err != nil {
			return nil, err
		}
		return &reconcile.Result{}, nil
	}

	port, err := computeService.GetManagementPort(openStackCluster, instanceStatus)
	if err != nil {
		err = fmt.Errorf("getting management port for bastion: %w", err)
		handleUpdateOSCError(openStackCluster, err)
		return nil, err
	}

	return bastionAddFloatingIP(openStackCluster, clusterResourceName, port, networkingService)
}

func bastionAddFloatingIP(openStackCluster *infrav1.OpenStackCluster, clusterResourceName string, port *ports.Port, networkingService *networking.Service) (*reconcile.Result, error) {
	fp, err := networkingService.GetFloatingIPByPortID(port.ID)
	if err != nil {
		handleUpdateOSCError(openStackCluster, fmt.Errorf("failed to get or create floating IP for bastion: %w", err))
		return nil, fmt.Errorf("failed to get floating IP for bastion port: %w", err)
	}
	if fp != nil {
		// Floating IP is already attached to bastion, no need to proceed
		openStackCluster.Status.Bastion.FloatingIP = fp.FloatingIP
		return nil, nil
	}

	var floatingIP *string
	switch {
	case openStackCluster.Status.Bastion.FloatingIP != "":
		// Some floating IP has already been created for this bastion, make sure we re-use it
		floatingIP = &openStackCluster.Status.Bastion.FloatingIP
	case openStackCluster.Spec.Bastion.FloatingIP != nil:
		// Use floating IP from the spec
		floatingIP = openStackCluster.Spec.Bastion.FloatingIP
	}
	// Check if there is an existing floating IP attached to bastion, in case where FloatingIP would not yet have been stored in cluster status
	fp, err = networkingService.GetOrCreateFloatingIP(openStackCluster, openStackCluster, clusterResourceName, floatingIP)
	if err != nil {
		handleUpdateOSCError(openStackCluster, fmt.Errorf("failed to get or create floating IP for bastion: %w", err))
		return nil, fmt.Errorf("failed to get or create floating IP for bastion: %w", err)
	}
	openStackCluster.Status.Bastion.FloatingIP = fp.FloatingIP

	err = networkingService.AssociateFloatingIP(openStackCluster, fp, port.ID)
	if err != nil {
		handleUpdateOSCError(openStackCluster, fmt.Errorf("failed to associate floating IP with bastion: %w", err))
		return nil, fmt.Errorf("failed to associate floating IP with bastion: %w", err)
	}

	return nil, nil
}

func bastionToInstanceSpec(openStackCluster *infrav1.OpenStackCluster, cluster *clusterv1.Cluster) (*compute.InstanceSpec, error) {
	bastion := openStackCluster.Spec.Bastion
	if bastion == nil {
		bastion = &infrav1.Bastion{}
	}
	if bastion.Spec == nil {
		// For the case when Bastion is deleted but we don't have spec, let's use an empty one.
		// v1beta1 API validations prevent this from happening in normal circumstances.
		bastion.Spec = &infrav1.OpenStackMachineSpec{}
	}
	resolved := openStackCluster.Status.Bastion.Resolved
	if resolved == nil {
		return nil, errors.New("bastion resolved is nil")
	}

	machineSpec := bastion.Spec
	instanceSpec := &compute.InstanceSpec{
		Name:          bastionName(cluster.Name),
		Flavor:        machineSpec.Flavor,
		SSHKeyName:    machineSpec.SSHKeyName,
		ImageID:       resolved.ImageID,
		RootVolume:    machineSpec.RootVolume,
		ServerGroupID: resolved.ServerGroupID,
		Tags:          compute.InstanceTags(machineSpec, openStackCluster),
	}
	if bastion.AvailabilityZone != nil {
		instanceSpec.FailureDomain = *bastion.AvailabilityZone
	}
	return instanceSpec, nil
}

func bastionName(clusterResourceName string) string {
	return fmt.Sprintf("%s-bastion", clusterResourceName)
}

// getBastionSecurityGroupID returns the ID of the bastion security group if
// managed security groups is enabled.
func getBastionSecurityGroupID(openStackCluster *infrav1.OpenStackCluster) *string {
	if openStackCluster.Spec.ManagedSecurityGroups == nil {
		return nil
	}

	if openStackCluster.Status.BastionSecurityGroup != nil {
		return &openStackCluster.Status.BastionSecurityGroup.ID
	}
	return nil
}

func getOrCreateBastionPorts(openStackCluster *infrav1.OpenStackCluster, networkingService *networking.Service) error {
	desiredPorts := openStackCluster.Status.Bastion.Resolved.Ports
	resources := openStackCluster.Status.Bastion.Resources
	if resources == nil {
		return errors.New("bastion resources are nil")
	}

	if len(desiredPorts) == len(resources.Ports) {
		return nil
	}

	err := networkingService.CreatePorts(openStackCluster, desiredPorts, resources)
	if err != nil {
		return fmt.Errorf("failed to create ports for bastion %s: %w", bastionName(openStackCluster.Name), err)
	}

	return nil
}

// bastionHashHasChanged returns a boolean whether if the latest bastion hash, built from the instance spec, has changed or not.
func bastionHashHasChanged(computeHash string, clusterAnnotations map[string]string) bool {
	latestHash, ok := clusterAnnotations[BastionInstanceHashAnnotation]
	if !ok {
		return false
	}
	return latestHash != computeHash
}

func resolveLoadBalancerNetwork(openStackCluster *infrav1.OpenStackCluster, networkingService *networking.Service) error {
	lbSpec := openStackCluster.Spec.APIServerLoadBalancer
	if lbSpec.IsEnabled() {
		lbStatus := openStackCluster.Status.APIServerLoadBalancer
		if lbStatus == nil {
			lbStatus = &infrav1.LoadBalancer{}
			openStackCluster.Status.APIServerLoadBalancer = lbStatus
		}

		lbNetStatus := lbStatus.LoadBalancerNetwork
		if lbNetStatus == nil {
			lbNetStatus = &infrav1.NetworkStatusWithSubnets{
				NetworkStatus: infrav1.NetworkStatus{},
			}
		}

		if lbSpec.Network != nil {
			lbNet, err := networkingService.GetNetworkByParam(lbSpec.Network)
			if err != nil {
				handleUpdateOSCError(openStackCluster, fmt.Errorf("failed to find loadbalancer network: %w", err))
				return fmt.Errorf("failed to find network: %w", err)
			}

			lbNetStatus.Name = lbNet.Name
			lbNetStatus.ID = lbNet.ID
			lbNetStatus.Tags = lbNet.Tags

			// Filter out only relevant subnets specified by the spec
			lbNetStatus.Subnets = []infrav1.Subnet{}
			for _, s := range lbSpec.Subnets {
				matchFound := false
				for _, subnetID := range lbNet.Subnets {
					if s.ID != nil && subnetID == *s.ID {
						matchFound = true
						lbNetStatus.Subnets = append(
							lbNetStatus.Subnets, infrav1.Subnet{
								ID: *s.ID,
							})
					}
				}
				if !matchFound {
					handleUpdateOSCError(openStackCluster, fmt.Errorf("no subnet match was found in the specified network (specified subnet: %v, available subnets: %v)", s, lbNet.Subnets))
					return fmt.Errorf("no subnet match was found in the specified network (specified subnet: %v, available subnets: %v)", s, lbNet.Subnets)
				}
			}
		}
	}

	return nil
}

func reconcileNetworkComponents(scope *scope.WithLogger, cluster *clusterv1.Cluster, openStackCluster *infrav1.OpenStackCluster) error {
	clusterResourceName := names.ClusterResourceName(cluster)

	networkingService, err := networking.NewService(scope)
	if err != nil {
		return err
	}

	scope.Logger().Info("Reconciling network components")

	err = networkingService.ReconcileExternalNetwork(openStackCluster)
	if err != nil {
		handleUpdateOSCError(openStackCluster, fmt.Errorf("failed to reconcile external network: %w", err))
		return fmt.Errorf("failed to reconcile external network: %w", err)
	}

	if len(openStackCluster.Spec.ManagedSubnets) == 0 {
		if err := reconcilePreExistingNetworkComponents(scope, networkingService, openStackCluster); err != nil {
			return err
		}
	} else if len(openStackCluster.Spec.ManagedSubnets) == 1 {
		if err := reconcileProvisionedNetworkComponents(networkingService, openStackCluster, clusterResourceName); err != nil {
			return err
		}
	} else {
		return fmt.Errorf("failed to reconcile network: ManagedSubnets only supports one element, %d provided", len(openStackCluster.Spec.ManagedSubnets))
	}

	err = resolveLoadBalancerNetwork(openStackCluster, networkingService)
	if err != nil {
		handleUpdateOSCError(openStackCluster, fmt.Errorf("failed to reconcile loadbalancer network: %w", err))
		return fmt.Errorf("failed to reconcile loadbalancer network: %w", err)
	}

	err = networkingService.ReconcileSecurityGroups(openStackCluster, clusterResourceName)
	if err != nil {
		handleUpdateOSCError(openStackCluster, fmt.Errorf("failed to reconcile security groups: %w", err))
		return fmt.Errorf("failed to reconcile security groups: %w", err)
	}

	return reconcileControlPlaneEndpoint(scope, networkingService, openStackCluster, clusterResourceName)
}

// reconcilePreExistingNetworkComponents reconciles the cluster network status when the cluster is
// using pre-existing networks and subnets which are not provisioned by the
// cluster controller.
func reconcilePreExistingNetworkComponents(scope *scope.WithLogger, networkingService *networking.Service, openStackCluster *infrav1.OpenStackCluster) error {
	scope.Logger().V(4).Info("No need to reconcile network, searching network and subnet instead")

	if openStackCluster.Status.Network == nil {
		openStackCluster.Status.Network = &infrav1.NetworkStatusWithSubnets{}
	}

	if openStackCluster.Spec.Network != nil {
		network, err := networkingService.GetNetworkByParam(openStackCluster.Spec.Network)
		if err != nil {
			handleUpdateOSCError(openStackCluster, fmt.Errorf("failed to find network: %w", err))
			return fmt.Errorf("error fetching cluster network: %w", err)
		}
		setClusterNetwork(openStackCluster, network)
	}

	subnets, err := getClusterSubnets(networkingService, openStackCluster)
	if err != nil {
		return err
	}

	// Populate the cluster status with the cluster subnets
	capoSubnets := make([]infrav1.Subnet, len(subnets))
	for i := range subnets {
		subnet := &subnets[i]
		capoSubnets[i] = infrav1.Subnet{
			ID:   subnet.ID,
			Name: subnet.Name,
			CIDR: subnet.CIDR,
			Tags: subnet.Tags,
		}
	}
	if err := utils.ValidateSubnets(capoSubnets); err != nil {
		return err
	}
	openStackCluster.Status.Network.Subnets = capoSubnets

	// If network is not yet populated, use networkID defined on the first
	// cluster subnet to get the Network. Cluster subnets are constrained to
	// be in the same network.
	if openStackCluster.Status.Network.ID == "" && len(subnets) > 0 {
		network, err := networkingService.GetNetworkByID(subnets[0].NetworkID)
		if err != nil {
			return err
		}
		setClusterNetwork(openStackCluster, network)
	}

	return nil
}

func reconcileProvisionedNetworkComponents(networkingService *networking.Service, openStackCluster *infrav1.OpenStackCluster, clusterResourceName string) error {
	err := networkingService.ReconcileNetwork(openStackCluster, clusterResourceName)
	if err != nil {
		handleUpdateOSCError(openStackCluster, fmt.Errorf("failed to reconcile network: %w", err))
		return fmt.Errorf("failed to reconcile network: %w", err)
	}
	err = networkingService.ReconcileSubnet(openStackCluster, clusterResourceName)
	if err != nil {
		handleUpdateOSCError(openStackCluster, fmt.Errorf("failed to reconcile subnets: %w", err))
		return fmt.Errorf("failed to reconcile subnets: %w", err)
	}
	err = networkingService.ReconcileRouter(openStackCluster, clusterResourceName)
	if err != nil {
		handleUpdateOSCError(openStackCluster, fmt.Errorf("failed to reconcile router: %w", err))
		return fmt.Errorf("failed to reconcile router: %w", err)
	}

	return nil
}

// reconcileControlPlaneEndpoint configures the control plane endpoint for the
// cluster, creating it if necessary, and updates ControlPlaneEndpoint in the
// cluster spec.
func reconcileControlPlaneEndpoint(scope *scope.WithLogger, networkingService *networking.Service, openStackCluster *infrav1.OpenStackCluster, clusterResourceName string) error {
	// Calculate the port that we will use for the API server
	apiServerPort := getAPIServerPort(openStackCluster)

	// host must be set by a matching control plane endpoint provider below
	var host string

	switch {
	// API server load balancer is enabled. Create an Octavia load balancer.
	// Note that we reconcile the load balancer even if the control plane
	// endpoint is already set.
	case openStackCluster.Spec.APIServerLoadBalancer.IsEnabled():
		loadBalancerService, err := loadbalancer.NewService(scope)
		if err != nil {
			return err
		}

		terminalFailure, err := loadBalancerService.ReconcileLoadBalancer(openStackCluster, clusterResourceName, apiServerPort)
		if err != nil {
			// if it's terminalFailure (not Transient), set the Failure reason and message
			if terminalFailure {
				handleUpdateOSCError(openStackCluster, fmt.Errorf("failed to reconcile load balancer: %w", err))
			}
			return fmt.Errorf("failed to reconcile load balancer: %w", err)
		}

		// Control plane endpoint is the floating IP if one was defined, otherwise the VIP address
		if openStackCluster.Status.APIServerLoadBalancer.IP != "" {
			host = openStackCluster.Status.APIServerLoadBalancer.IP
		} else {
			host = openStackCluster.Status.APIServerLoadBalancer.InternalIP
		}

	// Control plane endpoint is already set
	// Note that checking this here means that we don't re-execute any of
	// the branches below if the control plane endpoint is already set.
	case openStackCluster.Spec.ControlPlaneEndpoint != nil && openStackCluster.Spec.ControlPlaneEndpoint.IsValid():
		host = openStackCluster.Spec.ControlPlaneEndpoint.Host

	// API server load balancer is disabled, but floating IP is not. Create
	// a floating IP to be attached directly to a control plane host.
	case !ptr.Deref(openStackCluster.Spec.DisableAPIServerFloatingIP, false):
		fp, err := networkingService.GetOrCreateFloatingIP(openStackCluster, openStackCluster, clusterResourceName, openStackCluster.Spec.APIServerFloatingIP)
		if err != nil {
			handleUpdateOSCError(openStackCluster, fmt.Errorf("floating IP cannot be got or created: %w", err))
			return fmt.Errorf("floating IP cannot be got or created: %w", err)
		}
		host = fp.FloatingIP

	// API server load balancer is disabled and we aren't using a control
	// plane floating IP. In this case we configure APIServerFixedIP as the
	// control plane endpoint and leave it to the user to configure load
	// balancing.
	case openStackCluster.Spec.APIServerFixedIP != nil:
		host = *openStackCluster.Spec.APIServerFixedIP

	// Control plane endpoint is not set, and none can be created
	default:
		err := fmt.Errorf("unable to determine control plane endpoint")
		handleUpdateOSCError(openStackCluster, err)
		return err
	}

	openStackCluster.Spec.ControlPlaneEndpoint = &clusterv1.APIEndpoint{
		Host: host,
		Port: int32(apiServerPort),
	}

	return nil
}

// getAPIServerPort returns the port to use for the API server based on the cluster spec.
func getAPIServerPort(openStackCluster *infrav1.OpenStackCluster) int {
	switch {
	case openStackCluster.Spec.ControlPlaneEndpoint != nil && openStackCluster.Spec.ControlPlaneEndpoint.IsValid():
		return int(openStackCluster.Spec.ControlPlaneEndpoint.Port)
	case openStackCluster.Spec.APIServerPort != nil:
		return *openStackCluster.Spec.APIServerPort
	}
	return 6443
}

func (r *OpenStackClusterReconciler) SetupWithManager(ctx context.Context, mgr ctrl.Manager, options controller.Options) error {
	clusterToInfraFn := util.ClusterToInfrastructureMapFunc(ctx, infrav1.GroupVersion.WithKind("OpenStackCluster"), mgr.GetClient(), &infrav1.OpenStackCluster{})
	log := ctrl.LoggerFrom(ctx)

	return ctrl.NewControllerManagedBy(mgr).
		WithOptions(options).
		For(&infrav1.OpenStackCluster{}).
		Watches(
			&clusterv1.Cluster{},
			handler.EnqueueRequestsFromMapFunc(func(ctx context.Context, o client.Object) []reconcile.Request {
				requests := clusterToInfraFn(ctx, o)
				if len(requests) < 1 {
					return nil
				}

				c := &infrav1.OpenStackCluster{}
				if err := r.Client.Get(ctx, requests[0].NamespacedName, c); err != nil {
					log.V(4).Error(err, "Failed to get OpenStack cluster")
					return nil
				}

				if annotations.IsExternallyManaged(c) {
					log.V(4).Info("OpenStackCluster is externally managed, skipping mapping")
					return nil
				}
				return requests
			}),
			builder.WithPredicates(predicates.ClusterUnpaused(ctrl.LoggerFrom(ctx))),
		).
		WithEventFilter(predicates.ResourceNotPausedAndHasFilterLabel(ctrl.LoggerFrom(ctx), r.WatchFilterValue)).
		WithEventFilter(predicates.ResourceIsNotExternallyManaged(ctrl.LoggerFrom(ctx))).
		Complete(r)
}

func handleUpdateOSCError(openstackCluster *infrav1.OpenStackCluster, message error) {
	err := capierrors.UpdateClusterError
	openstackCluster.Status.FailureReason = &err
	openstackCluster.Status.FailureMessage = ptr.To(message.Error())
}

// getClusterSubnets retrieves the subnets based on the Subnet filters specified on OpenstackCluster.
func getClusterSubnets(networkingService *networking.Service, openStackCluster *infrav1.OpenStackCluster) ([]subnets.Subnet, error) {
	var clusterSubnets []subnets.Subnet
	var err error
	openStackClusterSubnets := openStackCluster.Spec.Subnets
	networkID := ""
	if openStackCluster.Status.Network != nil {
		networkID = openStackCluster.Status.Network.ID
	}

	if len(openStackClusterSubnets) == 0 {
		if networkID == "" {
			// This should be a validation error
			return nil, fmt.Errorf("no network or subnets specified in OpenStackCluster spec")
		}

		listOpts := subnets.ListOpts{
			NetworkID: networkID,
		}
		clusterSubnets, err = networkingService.GetSubnetsByFilter(listOpts)
		if err != nil {
			err = fmt.Errorf("failed to find subnets: %w", err)
			if errors.Is(err, networking.ErrFilterMatch) {
				handleUpdateOSCError(openStackCluster, err)
			}
			return nil, err
		}
		if len(clusterSubnets) > 2 {
			return nil, fmt.Errorf("more than two subnets found in the Network. Specify the subnets in the OpenStackCluster.Spec instead")
		}
	} else {
		for subnet := range openStackClusterSubnets {
			filteredSubnet, err := networkingService.GetNetworkSubnetByParam(networkID, &openStackClusterSubnets[subnet])
			if err != nil {
				err = fmt.Errorf("failed to find subnet %d in network %s: %w", subnet, networkID, err)
				if errors.Is(err, networking.ErrFilterMatch) {
					handleUpdateOSCError(openStackCluster, err)
				}
				return nil, err
			}
			clusterSubnets = append(clusterSubnets, *filteredSubnet)

			// Constrain the next search to the network of the first subnet
			networkID = filteredSubnet.NetworkID
		}
	}
	return clusterSubnets, nil
}

// setClusterNetwork sets network information in the cluster status from an OpenStack network.
func setClusterNetwork(openStackCluster *infrav1.OpenStackCluster, network *networks.Network) {
	openStackCluster.Status.Network.ID = network.ID
	openStackCluster.Status.Network.Name = network.Name
	openStackCluster.Status.Network.Tags = network.Tags
}<|MERGE_RESOLUTION|>--- conflicted
+++ resolved
@@ -469,19 +469,11 @@
 			return nil, err
 		}
 	}
-<<<<<<< HEAD
-	clusterName := fmt.Sprintf("%s-%s", cluster.Namespace, cluster.Name)
-	fp, err := networkingService.GetOrCreateFloatingIP(openStackCluster, openStackCluster, clusterName, openStackCluster.Spec.Bastion.Instance.FloatingIP)
-	if err != nil {
-		handleUpdateOSCError(openStackCluster, fmt.Errorf("failed to get or create floating IP for bastion: %w", err))
-		return fmt.Errorf("failed to get or create floating IP for bastion: %w", err)
-=======
 	if instanceStatus == nil {
 		// Check if there is an existing instance with bastion name, in case where bastion ID would not have been properly stored in cluster status
 		if instanceStatus, err = computeService.GetInstanceStatusByName(openStackCluster, instanceSpec.Name); err != nil {
 			return nil, err
 		}
->>>>>>> f4e5bdf8
 	}
 	if instanceStatus == nil {
 		instanceStatus, err = computeService.CreateInstance(openStackCluster, instanceSpec, bastionPortIDs)
