/*
Copyright 2019 The Kubernetes Authors.

Licensed under the Apache License, Version 2.0 (the "License");
you may not use this file except in compliance with the License.
You may obtain a copy of the License at

	http://www.apache.org/licenses/LICENSE-2.0

Unless required by applicable law or agreed to in writing, software
distributed under the License is distributed on an "AS IS" BASIS,
WITHOUT WARRANTIES OR CONDITIONS OF ANY KIND, either express or implied.
See the License for the specific language governing permissions and
limitations under the License.
*/

package controllers

import (
	"context"
	"fmt"
	"reflect"

	"github.com/pkg/errors"
	corev1 "k8s.io/api/core/v1"
	apierrors "k8s.io/apimachinery/pkg/api/errors"
	"k8s.io/client-go/tools/record"
	"k8s.io/utils/pointer"
	clusterv1 "sigs.k8s.io/cluster-api/api/v1beta1"
	capierrors "sigs.k8s.io/cluster-api/errors"
	"sigs.k8s.io/cluster-api/util"
	"sigs.k8s.io/cluster-api/util/annotations"
	"sigs.k8s.io/cluster-api/util/patch"
	"sigs.k8s.io/cluster-api/util/predicates"
	ctrl "sigs.k8s.io/controller-runtime"
	"sigs.k8s.io/controller-runtime/pkg/builder"
	"sigs.k8s.io/controller-runtime/pkg/client"
	"sigs.k8s.io/controller-runtime/pkg/controller"
	"sigs.k8s.io/controller-runtime/pkg/controller/controllerutil"
	"sigs.k8s.io/controller-runtime/pkg/event"
	"sigs.k8s.io/controller-runtime/pkg/handler"
	"sigs.k8s.io/controller-runtime/pkg/predicate"
	"sigs.k8s.io/controller-runtime/pkg/reconcile"
	"sigs.k8s.io/controller-runtime/pkg/source"

	infrav1 "sigs.k8s.io/cluster-api-provider-openstack/api/v1alpha6"
	"sigs.k8s.io/cluster-api-provider-openstack/pkg/cloud/services/compute"
	"sigs.k8s.io/cluster-api-provider-openstack/pkg/cloud/services/loadbalancer"
	"sigs.k8s.io/cluster-api-provider-openstack/pkg/cloud/services/networking"
	"sigs.k8s.io/cluster-api-provider-openstack/pkg/cloud/services/provider"
	"sigs.k8s.io/cluster-api-provider-openstack/pkg/scope"
)

const (
	BastionInstanceHashAnnotation = "infrastructure.cluster.x-k8s.io/bastion-hash"
)

// OpenStackClusterReconciler reconciles a OpenStackCluster object.
type OpenStackClusterReconciler struct {
	Client           client.Client
	Recorder         record.EventRecorder
	WatchFilterValue string
}

// +kubebuilder:rbac:groups=infrastructure.cluster.x-k8s.io,resources=openstackclusters,verbs=get;list;watch;create;update;patch;delete
// +kubebuilder:rbac:groups=infrastructure.cluster.x-k8s.io,resources=openstackclusters/status,verbs=get;update;patch
// +kubebuilder:rbac:groups=cluster.x-k8s.io,resources=clusters;clusters/status,verbs=get;list;watch

func (r *OpenStackClusterReconciler) Reconcile(ctx context.Context, req ctrl.Request) (_ ctrl.Result, reterr error) {
	log := ctrl.LoggerFrom(ctx)

	// Fetch the OpenStackCluster instance
	openStackCluster := &infrav1.OpenStackCluster{}
	err := r.Client.Get(ctx, req.NamespacedName, openStackCluster)
	if err != nil {
		if apierrors.IsNotFound(err) {
			return reconcile.Result{}, nil
		}
		return reconcile.Result{}, err
	}

	// Fetch the Cluster.
	cluster, err := util.GetOwnerCluster(ctx, r.Client, openStackCluster.ObjectMeta)
	if err != nil {
		return reconcile.Result{}, err
	}

	if cluster == nil {
		log.Info("Cluster Controller has not yet set OwnerRef")
		return reconcile.Result{}, nil
	}

	log = log.WithValues("cluster", cluster.Name)

	if annotations.IsPaused(cluster, openStackCluster) {
		log.Info("OpenStackCluster or linked Cluster is marked as paused. Won't reconcile")
		return reconcile.Result{}, nil
	}

	patchHelper, err := patch.NewHelper(openStackCluster, r.Client)
	if err != nil {
		return ctrl.Result{}, err
	}

	// Always patch the openStackCluster when exiting this function so we can persist any OpenStackCluster changes.
	defer func() {
		if err := patchHelper.Patch(ctx, openStackCluster); err != nil {
			if reterr == nil {
				reterr = errors.Wrapf(err, "error patching OpenStackCluster %s/%s", openStackCluster.Namespace, openStackCluster.Name)
			}
		}
	}()

	osProviderClient, clientOpts, projectID, err := provider.NewClientFromCluster(ctx, r.Client, openStackCluster)
	if err != nil {
		return reconcile.Result{}, err
	}

	scope := &scope.Scope{
		ProviderClient:     osProviderClient,
		ProviderClientOpts: clientOpts,
		ProjectID:          projectID,
		Logger:             log,
	}

	// Handle deleted clusters
	if !openStackCluster.DeletionTimestamp.IsZero() {
		return reconcileDelete(ctx, scope, patchHelper, cluster, openStackCluster)
	}

	// Handle non-deleted clusters
	return reconcileNormal(ctx, scope, patchHelper, cluster, openStackCluster)
}

func reconcileDelete(ctx context.Context, scope *scope.Scope, patchHelper *patch.Helper, cluster *clusterv1.Cluster, openStackCluster *infrav1.OpenStackCluster) (ctrl.Result, error) {
	scope.Logger.Info("Reconciling Cluster delete")

	if err := deleteBastion(scope, cluster, openStackCluster); err != nil {
		return reconcile.Result{}, err
	}

	networkingService, err := networking.NewService(scope)
	if err != nil {
		return reconcile.Result{}, err
	}

	clusterName := fmt.Sprintf("%s-%s", cluster.Namespace, cluster.Name)

	if err = networkingService.DeletePorts(openStackCluster); err != nil {
		handleUpdateOSCError(openStackCluster, errors.Errorf("failed to delete ports: %v", err))
		return reconcile.Result{}, errors.Wrap(err, "failed to delete ports")
	}

	if openStackCluster.Spec.APIServerLoadBalancer.Enabled {
		loadBalancerService, err := loadbalancer.NewService(scope)
		if err != nil {
			return reconcile.Result{}, err
		}

		if err = loadBalancerService.DeleteLoadBalancer(openStackCluster, clusterName); err != nil {
			handleUpdateOSCError(openStackCluster, errors.Errorf("failed to delete load balancer: %v", err))
			return reconcile.Result{}, errors.Errorf("failed to delete load balancer: %v", err)
		}
	}

	if err = networkingService.DeleteSecurityGroups(openStackCluster, clusterName); err != nil {
		handleUpdateOSCError(openStackCluster, errors.Errorf("failed to delete security groups: %v", err))
		return reconcile.Result{}, errors.Errorf("failed to delete security groups: %v", err)
	}

	// if NodeCIDR was not set, no network was created.
	if openStackCluster.Spec.NodeCIDR != "" {
		if err = networkingService.DeleteRouter(openStackCluster, clusterName); err != nil {
			handleUpdateOSCError(openStackCluster, errors.Errorf("failed to delete router: %v", err))
			return ctrl.Result{}, errors.Errorf("failed to delete router: %v", err)
		}

		if err = networkingService.DeleteNetwork(openStackCluster, clusterName); err != nil {
			handleUpdateOSCError(openStackCluster, errors.Errorf("failed to delete network: %v", err))
			return ctrl.Result{}, errors.Errorf("failed to delete network: %v", err)
		}
	}

	// Cluster is deleted so remove the finalizer.
	controllerutil.RemoveFinalizer(openStackCluster, infrav1.ClusterFinalizer)
	scope.Logger.Info("Reconciled Cluster delete successfully")
	if err := patchHelper.Patch(ctx, openStackCluster); err != nil {
		return ctrl.Result{}, err
	}
	return ctrl.Result{}, nil
}

func contains(arr []string, target string) bool {
	for _, a := range arr {
		if a == target {
			return true
		}
	}
	return false
}

func deleteBastion(scope *scope.Scope, cluster *clusterv1.Cluster, openStackCluster *infrav1.OpenStackCluster) error {
	computeService, err := compute.NewService(scope)
	if err != nil {
		return err
	}
	networkingService, err := networking.NewService(scope)
	if err != nil {
		return err
	}

	instanceName := fmt.Sprintf("%s-bastion", cluster.Name)
	instanceStatus, err := computeService.GetInstanceStatusByName(openStackCluster, instanceName)
	if err != nil {
		return err
	}

	if instanceStatus != nil {
		instanceNS, err := instanceStatus.NetworkStatus()
		if err != nil {
			return err
		}
		addresses := instanceNS.Addresses()

		for _, address := range addresses {
			if address.Type == corev1.NodeExternalIP {
				if err = networkingService.DeleteFloatingIP(openStackCluster, address.Address); err != nil {
					handleUpdateOSCError(openStackCluster, errors.Errorf("failed to delete floating IP: %v", err))
					return errors.Errorf("failed to delete floating IP: %v", err)
				}
			}
		}

<<<<<<< HEAD
		instanceSpec := bastionToInstanceSpec(openStackCluster, cluster.Name)
		if err = computeService.DeleteInstance(openStackCluster, instanceSpec, instanceStatus); err != nil {
=======
		rootVolume := openStackCluster.Spec.Bastion.Instance.RootVolume
		if err = computeService.DeleteInstance(openStackCluster, instanceStatus, instanceName, rootVolume); err != nil {
>>>>>>> 2d8a5bdd
			handleUpdateOSCError(openStackCluster, errors.Errorf("failed to delete bastion: %v", err))
			return errors.Errorf("failed to delete bastion: %v", err)
		}
	}

	openStackCluster.Status.Bastion = nil

	if err = networkingService.DeleteBastionSecurityGroup(openStackCluster, fmt.Sprintf("%s-%s", cluster.Namespace, cluster.Name)); err != nil {
		handleUpdateOSCError(openStackCluster, errors.Errorf("failed to delete bastion security group: %v", err))
		return errors.Errorf("failed to delete bastion security group: %v", err)
	}
	openStackCluster.Status.BastionSecurityGroup = nil

	delete(openStackCluster.ObjectMeta.Annotations, BastionInstanceHashAnnotation)

	return nil
}

func reconcileNormal(ctx context.Context, scope *scope.Scope, patchHelper *patch.Helper, cluster *clusterv1.Cluster, openStackCluster *infrav1.OpenStackCluster) (ctrl.Result, error) {
	scope.Logger.Info("Reconciling Cluster")

	// If the OpenStackCluster doesn't have our finalizer, add it.
	controllerutil.AddFinalizer(openStackCluster, infrav1.ClusterFinalizer)
	// Register the finalizer immediately to avoid orphaning OpenStack resources on delete
	if err := patchHelper.Patch(ctx, openStackCluster); err != nil {
		return reconcile.Result{}, err
	}

	computeService, err := compute.NewService(scope)
	if err != nil {
		return reconcile.Result{}, err
	}

	err = reconcileNetworkComponents(scope, cluster, openStackCluster)
	if err != nil {
		return reconcile.Result{}, err
	}

	if err = reconcileBastion(scope, cluster, openStackCluster); err != nil {
		return reconcile.Result{}, err
	}

	availabilityZones, err := computeService.GetAvailabilityZones()
	if err != nil {
		return ctrl.Result{}, err
	}

	// Create a new list in case any AZs have been removed from OpenStack
	openStackCluster.Status.FailureDomains = make(clusterv1.FailureDomains)
	for _, az := range availabilityZones {
		// By default, the AZ is used or not used for control plane nodes depending on the flag
		found := !openStackCluster.Spec.ControlPlaneOmitAvailabilityZone
		// If explicit AZs for control plane nodes are given, they override the value
		if len(openStackCluster.Spec.ControlPlaneAvailabilityZones) > 0 {
			found = contains(openStackCluster.Spec.ControlPlaneAvailabilityZones, az.ZoneName)
		}
		// Add the AZ object to the failure domains for the cluster
		openStackCluster.Status.FailureDomains[az.ZoneName] = clusterv1.FailureDomainSpec{
			ControlPlane: found,
		}
	}

	openStackCluster.Status.Ready = true
	openStackCluster.Status.FailureMessage = nil
	openStackCluster.Status.FailureReason = nil
	scope.Logger.Info("Reconciled Cluster create successfully")
	return reconcile.Result{}, nil
}

func reconcileBastion(scope *scope.Scope, cluster *clusterv1.Cluster, openStackCluster *infrav1.OpenStackCluster) error {
	scope.Logger.Info("Reconciling Bastion")

	if openStackCluster.Spec.Bastion == nil || !openStackCluster.Spec.Bastion.Enabled {
		return deleteBastion(scope, cluster, openStackCluster)
	}

	computeService, err := compute.NewService(scope)
	if err != nil {
		return err
	}

	instanceSpec := bastionToInstanceSpec(openStackCluster, cluster.Name)
	bastionHash, err := compute.HashInstanceSpec(instanceSpec)
	if err != nil {
		return errors.Wrap(err, "failed computing bastion hash from instance spec")
	}

	instanceStatus, err := computeService.GetInstanceStatusByName(openStackCluster, fmt.Sprintf("%s-bastion", cluster.Name))
	if err != nil {
		return err
	}
	if instanceStatus != nil {
		if !bastionHashHasChanged(bastionHash, openStackCluster.ObjectMeta.Annotations) {
			bastion, err := instanceStatus.APIInstance(openStackCluster)
			if err != nil {
				return err
			}
			// Add the current hash if no annotation is set.
			if _, ok := openStackCluster.ObjectMeta.Annotations[BastionInstanceHashAnnotation]; !ok {
				annotations.AddAnnotations(openStackCluster, map[string]string{BastionInstanceHashAnnotation: bastionHash})
			}
			openStackCluster.Status.Bastion = bastion
			return nil
		}

		if err := deleteBastion(scope, cluster, openStackCluster); err != nil {
			return err
		}
	}

	instanceStatus, err = computeService.CreateInstance(openStackCluster, openStackCluster, instanceSpec, cluster.Name)
	if err != nil {
		return errors.Errorf("failed to reconcile bastion: %v", err)
	}

	networkingService, err := networking.NewService(scope)
	if err != nil {
		return err
	}
	clusterName := fmt.Sprintf("%s-%s", cluster.Namespace, cluster.Name)
	fp, err := networkingService.GetOrCreateFloatingIP(openStackCluster, openStackCluster, clusterName, openStackCluster.Spec.Bastion.Instance.FloatingIP)
	if err != nil {
		handleUpdateOSCError(openStackCluster, errors.Errorf("failed to get or create floating IP for bastion: %v", err))
		return errors.Errorf("failed to get or create floating IP for bastion: %v", err)
	}
	port, err := computeService.GetManagementPort(openStackCluster, instanceStatus)
	if err != nil {
		err = errors.Errorf("getting management port for bastion: %v", err)
		handleUpdateOSCError(openStackCluster, err)
		return err
	}
	err = networkingService.AssociateFloatingIP(openStackCluster, fp, port.ID)
	if err != nil {
		handleUpdateOSCError(openStackCluster, errors.Errorf("failed to associate floating IP with bastion: %v", err))
		return errors.Errorf("failed to associate floating IP with bastion: %v", err)
	}

	bastion, err := instanceStatus.APIInstance(openStackCluster)
	if err != nil {
		return err
	}
	bastion.FloatingIP = fp.FloatingIP
	openStackCluster.Status.Bastion = bastion
	annotations.AddAnnotations(openStackCluster, map[string]string{BastionInstanceHashAnnotation: bastionHash})
	return nil
}

func bastionToInstanceSpec(openStackCluster *infrav1.OpenStackCluster, clusterName string) *compute.InstanceSpec {
	name := fmt.Sprintf("%s-bastion", clusterName)
	instanceSpec := &compute.InstanceSpec{
		Name:          name,
		Flavor:        openStackCluster.Spec.Bastion.Instance.Flavor,
		SSHKeyName:    openStackCluster.Spec.Bastion.Instance.SSHKeyName,
		Image:         openStackCluster.Spec.Bastion.Instance.Image,
		ImageUUID:     openStackCluster.Spec.Bastion.Instance.ImageUUID,
		FailureDomain: openStackCluster.Spec.Bastion.AvailabilityZone,
		RootVolume:    openStackCluster.Spec.Bastion.Instance.RootVolume,
	}

	instanceSpec.SecurityGroups = openStackCluster.Spec.Bastion.Instance.SecurityGroups
	if openStackCluster.Spec.ManagedSecurityGroups {
		if openStackCluster.Status.BastionSecurityGroup != nil {
			instanceSpec.SecurityGroups = append(instanceSpec.SecurityGroups, infrav1.SecurityGroupParam{
				UUID: openStackCluster.Status.BastionSecurityGroup.ID,
			})
		}
	}

	instanceSpec.Networks = openStackCluster.Spec.Bastion.Instance.Networks
	instanceSpec.Ports = openStackCluster.Spec.Bastion.Instance.Ports

	return instanceSpec
}

// bastionHashHasChanged returns a boolean whether if the latest bastion hash, built from the instance spec, has changed or not.
func bastionHashHasChanged(computeHash string, clusterAnnotations map[string]string) bool {
	latestHash, ok := clusterAnnotations[BastionInstanceHashAnnotation]
	if !ok {
		return false
	}
	return latestHash != computeHash
}

func reconcileNetworkComponents(scope *scope.Scope, cluster *clusterv1.Cluster, openStackCluster *infrav1.OpenStackCluster) error {
	clusterName := fmt.Sprintf("%s-%s", cluster.Namespace, cluster.Name)

	networkingService, err := networking.NewService(scope)
	if err != nil {
		return err
	}

	scope.Logger.Info("Reconciling network components")

	err = networkingService.ReconcileExternalNetwork(openStackCluster)
	if err != nil {
		handleUpdateOSCError(openStackCluster, errors.Errorf("failed to reconcile external network: %v", err))
		return errors.Errorf("failed to reconcile external network: %v", err)
	}

	if openStackCluster.Spec.NodeCIDR == "" {
		scope.Logger.V(4).Info("No need to reconcile network, searching network and subnet instead")

		netOpts := openStackCluster.Spec.Network.ToListOpt()
		networkList, err := networkingService.GetNetworksByFilter(&netOpts)
		if err != nil {
			handleUpdateOSCError(openStackCluster, errors.Errorf("failed to find network: %v", err))
			return errors.Errorf("failed to find network: %v", err)
		}
		if len(networkList) == 0 {
			handleUpdateOSCError(openStackCluster, errors.Errorf("failed to find any network: %v", err))
			return errors.Errorf("failed to find any network: %v", err)
		}
		if len(networkList) > 1 {
			handleUpdateOSCError(openStackCluster, errors.Errorf("failed to find only one network (result: %v): %v", networkList, err))
			return errors.Errorf("failed to find only one network (result: %v): %v", networkList, err)
		}
		if openStackCluster.Status.Network == nil {
			openStackCluster.Status.Network = &infrav1.Network{}
		}
		openStackCluster.Status.Network.ID = networkList[0].ID
		openStackCluster.Status.Network.Name = networkList[0].Name
		openStackCluster.Status.Network.Tags = networkList[0].Tags

		subnetOpts := openStackCluster.Spec.Subnet.ToListOpt()
		subnetOpts.NetworkID = networkList[0].ID
		subnetList, err := networkingService.GetSubnetsByFilter(&subnetOpts)
		if err != nil || len(subnetList) == 0 {
			handleUpdateOSCError(openStackCluster, errors.Errorf("failed to find subnet: %v", err))
			return errors.Errorf("failed to find subnet: %v", err)
		}
		if len(subnetList) > 1 {
			handleUpdateOSCError(openStackCluster, errors.Errorf("failed to find only one subnet (result: %v): %v", subnetList, err))
			return errors.Errorf("failed to find only one subnet (result: %v): %v", subnetList, err)
		}
		openStackCluster.Status.Network.Subnet = &infrav1.Subnet{
			ID:   subnetList[0].ID,
			Name: subnetList[0].Name,
			CIDR: subnetList[0].CIDR,
			Tags: subnetList[0].Tags,
		}
	} else {
		err := networkingService.ReconcileNetwork(openStackCluster, clusterName)
		if err != nil {
			handleUpdateOSCError(openStackCluster, errors.Errorf("failed to reconcile network: %v", err))
			return errors.Errorf("failed to reconcile network: %v", err)
		}
		err = networkingService.ReconcileSubnet(openStackCluster, clusterName)
		if err != nil {
			handleUpdateOSCError(openStackCluster, errors.Errorf("failed to reconcile subnets: %v", err))
			return errors.Errorf("failed to reconcile subnets: %v", err)
		}
		err = networkingService.ReconcileRouter(openStackCluster, clusterName)
		if err != nil {
			handleUpdateOSCError(openStackCluster, errors.Errorf("failed to reconcile router: %v", err))
			return errors.Errorf("failed to reconcile router: %v", err)
		}
	}

	err = networkingService.ReconcileSecurityGroups(openStackCluster, clusterName)
	if err != nil {
		handleUpdateOSCError(openStackCluster, errors.Errorf("failed to reconcile security groups: %v", err))
		return errors.Errorf("failed to reconcile security groups: %v", err)
	}

	// Calculate the port that we will use for the API server
	var apiServerPort int
	switch {
	case openStackCluster.Spec.ControlPlaneEndpoint.IsValid():
		apiServerPort = int(openStackCluster.Spec.ControlPlaneEndpoint.Port)
	case openStackCluster.Spec.APIServerPort != 0:
		apiServerPort = openStackCluster.Spec.APIServerPort
	default:
		apiServerPort = 6443
	}

	if openStackCluster.Spec.APIServerLoadBalancer.Enabled {
		loadBalancerService, err := loadbalancer.NewService(scope)
		if err != nil {
			return err
		}

		err = loadBalancerService.ReconcileLoadBalancer(openStackCluster, clusterName, apiServerPort)
		if err != nil {
			handleUpdateOSCError(openStackCluster, errors.Errorf("failed to reconcile load balancer: %v", err))
			return errors.Errorf("failed to reconcile load balancer: %v", err)
		}
	}

	if !openStackCluster.Spec.ControlPlaneEndpoint.IsValid() {
		var host string
		// If there is a load balancer use the floating IP for it if set, falling back to the internal IP
		switch {
		case openStackCluster.Spec.APIServerLoadBalancer.Enabled:
			if openStackCluster.Status.Network.APIServerLoadBalancer.IP != "" {
				host = openStackCluster.Status.Network.APIServerLoadBalancer.IP
			} else {
				host = openStackCluster.Status.Network.APIServerLoadBalancer.InternalIP
			}
		case !openStackCluster.Spec.DisableAPIServerFloatingIP:
			// If floating IPs are not disabled, get one to use as the VIP for the control plane
			fp, err := networkingService.GetOrCreateFloatingIP(openStackCluster, openStackCluster, clusterName, openStackCluster.Spec.APIServerFloatingIP)
			if err != nil {
				handleUpdateOSCError(openStackCluster, errors.Errorf("Floating IP cannot be got or created: %v", err))
				return errors.Errorf("Floating IP cannot be got or created: %v", err)
			}
			host = fp.FloatingIP
		case openStackCluster.Spec.APIServerFixedIP != "":
			// If a fixed IP was specified, assume that the user is providing the extra configuration
			// to use that IP as the VIP for the API server, e.g. using keepalived or kube-vip
			host = openStackCluster.Spec.APIServerFixedIP
		default:
			// For now, we do not provide a managed VIP without either a load balancer or a floating IP
			// In the future, we could manage a VIP port on the cluster network and set allowedAddressPairs
			// accordingly when creating control plane machines
			// However this would require us to deploy software on the control plane hosts to manage the
			// VIP (e.g. keepalived/kube-vip)
			return errors.New("unable to determine VIP for API server")
		}

		// Set APIEndpoints so the Cluster API Cluster Controller can pull them
		openStackCluster.Spec.ControlPlaneEndpoint = clusterv1.APIEndpoint{
			Host: host,
			Port: int32(apiServerPort),
		}
	}

	return nil
}

func (r *OpenStackClusterReconciler) SetupWithManager(ctx context.Context, mgr ctrl.Manager, options controller.Options) error {
	clusterToInfraFn := util.ClusterToInfrastructureMapFunc(ctx, infrav1.GroupVersion.WithKind("OpenStackCluster"), mgr.GetClient(), &infrav1.OpenStackCluster{})
	log := ctrl.LoggerFrom(ctx)

	return ctrl.NewControllerManagedBy(mgr).
		WithOptions(options).
		For(&infrav1.OpenStackCluster{},
			builder.WithPredicates(
				predicate.Funcs{
					// Avoid reconciling if the event triggering the reconciliation is related to incremental status updates
					UpdateFunc: func(e event.UpdateEvent) bool {
						oldCluster := e.ObjectOld.(*infrav1.OpenStackCluster).DeepCopy()
						newCluster := e.ObjectNew.(*infrav1.OpenStackCluster).DeepCopy()
						oldCluster.Status = infrav1.OpenStackClusterStatus{}
						newCluster.Status = infrav1.OpenStackClusterStatus{}
						oldCluster.ObjectMeta.ResourceVersion = ""
						newCluster.ObjectMeta.ResourceVersion = ""
						return !reflect.DeepEqual(oldCluster, newCluster)
					},
				},
			),
		).
		Watches(
			&source.Kind{Type: &clusterv1.Cluster{}},
			handler.EnqueueRequestsFromMapFunc(func(o client.Object) []reconcile.Request {
				requests := clusterToInfraFn(o)
				if len(requests) < 1 {
					return nil
				}

				c := &infrav1.OpenStackCluster{}
				if err := r.Client.Get(ctx, requests[0].NamespacedName, c); err != nil {
					log.V(4).Error(err, "Failed to get OpenStack cluster")
					return nil
				}

				if annotations.IsExternallyManaged(c) {
					log.V(4).Info("OpenStackCluster is externally managed, skipping mapping.")
					return nil
				}
				return requests
			}),
			builder.WithPredicates(predicates.ClusterUnpaused(ctrl.LoggerFrom(ctx))),
		).
		WithEventFilter(predicates.ResourceNotPausedAndHasFilterLabel(ctrl.LoggerFrom(ctx), r.WatchFilterValue)).
		WithEventFilter(predicates.ResourceIsNotExternallyManaged(ctrl.LoggerFrom(ctx))).
		Complete(r)
}

func handleUpdateOSCError(openstackCluster *infrav1.OpenStackCluster, message error) {
	err := capierrors.UpdateClusterError
	openstackCluster.Status.FailureReason = &err
	openstackCluster.Status.FailureMessage = pointer.StringPtr(message.Error())
}<|MERGE_RESOLUTION|>--- conflicted
+++ resolved
@@ -231,13 +231,8 @@
 			}
 		}
 
-<<<<<<< HEAD
-		instanceSpec := bastionToInstanceSpec(openStackCluster, cluster.Name)
-		if err = computeService.DeleteInstance(openStackCluster, instanceSpec, instanceStatus); err != nil {
-=======
 		rootVolume := openStackCluster.Spec.Bastion.Instance.RootVolume
 		if err = computeService.DeleteInstance(openStackCluster, instanceStatus, instanceName, rootVolume); err != nil {
->>>>>>> 2d8a5bdd
 			handleUpdateOSCError(openStackCluster, errors.Errorf("failed to delete bastion: %v", err))
 			return errors.Errorf("failed to delete bastion: %v", err)
 		}
