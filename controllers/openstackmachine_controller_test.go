/*
Copyright 2020 The Kubernetes Authors.

Licensed under the Apache License, Version 2.0 (the "License");
you may not use this file except in compliance with the License.
You may obtain a copy of the License at

	http://www.apache.org/licenses/LICENSE-2.0

Unless required by applicable law or agreed to in writing, software
distributed under the License is distributed on an "AS IS" BASIS,
WITHOUT WARRANTIES OR CONDITIONS OF ANY KIND, either express or implied.
See the License for the specific language governing permissions and
limitations under the License.
*/

package controllers

import (
	"reflect"
	"testing"

	corev1 "k8s.io/api/core/v1"
	"k8s.io/utils/ptr"

	infrav1alpha1 "sigs.k8s.io/cluster-api-provider-openstack/api/v1alpha1"
	infrav1 "sigs.k8s.io/cluster-api-provider-openstack/api/v1beta1"
)

const (
	networkUUID                   = "d412171b-9fd7-41c1-95a6-c24e5953974d"
	subnetUUID                    = "d2d8d98d-b234-477e-a547-868b7cb5d6a5"
	extraSecurityGroupUUID        = "514bb2d8-3390-4a3b-86a7-7864ba57b329"
	controlPlaneSecurityGroupUUID = "c9817a91-4821-42db-8367-2301002ab659"
	workerSecurityGroupUUID       = "9c6c0d28-03c9-436c-815d-58440ac2c1c8"
	serverGroupUUID               = "7b940d62-68ef-4e42-a76a-1a62e290509c"
	imageUUID                     = "ce96e584-7ebc-46d6-9e55-987d72e3806c"
	flavorUUID                    = "43b1c962-53ba-4690-b210-14e5a7651dbe"

	openStackMachineName = "test-openstack-machine"
	namespace            = "test-namespace"
	flavorName           = "test-flavor"
	sshKeyName           = "test-ssh-key"
	failureDomain        = "test-failure-domain"
)

func TestOpenStackMachineSpecToOpenStackServerSpec(t *testing.T) {
	identityRef := infrav1.OpenStackIdentityReference{
		Name:      "foo",
		CloudName: "my-cloud",
	}
	openStackCluster := &infrav1.OpenStackCluster{
		Spec: infrav1.OpenStackClusterSpec{
			ManagedSecurityGroups: &infrav1.ManagedSecurityGroups{},
		},
		Status: infrav1.OpenStackClusterStatus{
			WorkerSecurityGroup: &infrav1.SecurityGroupStatus{
				ID: workerSecurityGroupUUID,
			},
			Network: &infrav1.NetworkStatusWithSubnets{
				NetworkStatus: infrav1.NetworkStatus{
					ID: networkUUID,
				},
			},
		},
	}
	portOpts := []infrav1.PortOpts{
		{
			Network: &infrav1.NetworkParam{
				ID: ptr.To(openStackCluster.Status.Network.ID),
			},
			SecurityGroups: []infrav1.SecurityGroupParam{
				{
					ID: ptr.To(openStackCluster.Status.WorkerSecurityGroup.ID),
				},
			},
		},
	}
	portOptsWithAdditionalSecurityGroup := []infrav1.PortOpts{
		{
			Network: &infrav1.NetworkParam{
				ID: ptr.To(openStackCluster.Status.Network.ID),
			},
			SecurityGroups: []infrav1.SecurityGroupParam{
				{
					ID: ptr.To(openStackCluster.Status.WorkerSecurityGroup.ID),
				},
				{
					ID: ptr.To(extraSecurityGroupUUID),
				},
			},
		},
	}
	image := infrav1.ImageParam{Filter: &infrav1.ImageFilter{Name: ptr.To("my-image")}}
	tags := []string{"tag1", "tag2"}
	userData := &corev1.LocalObjectReference{Name: "server-data-secret"}
	tests := []struct {
		name           string
		spec           *infrav1.OpenStackMachineSpec
		clusterNetwork *infrav1.NetworkStatusWithSubnets
		want           *infrav1alpha1.OpenStackServerSpec
		wantErr        bool
	}{
		{
			name: "Test a minimum OpenStackMachineSpec to OpenStackServerSpec conversion",
			spec: &infrav1.OpenStackMachineSpec{
				Flavor:     ptr.To(flavorName),
				Image:      image,
				SSHKeyName: sshKeyName,
			},
			clusterNetwork: openStackCluster.Status.Network,
			want: &infrav1alpha1.OpenStackServerSpec{
				Flavor:      ptr.To(flavorName),
				IdentityRef: identityRef,
				Image:       image,
				SSHKeyName:  sshKeyName,
				Ports:       portOpts,
				Tags:        tags,
				UserDataRef: userData,
			},
		},
		{
			name: "Test an OpenStackMachineSpec to OpenStackServerSpec conversion with an additional security group",
			spec: &infrav1.OpenStackMachineSpec{
				Flavor:     ptr.To(flavorName),
				Image:      image,
				SSHKeyName: sshKeyName,
				SecurityGroups: []infrav1.SecurityGroupParam{
					{
						ID: ptr.To(extraSecurityGroupUUID),
					},
				},
			},
			clusterNetwork: openStackCluster.Status.Network,
			want: &infrav1alpha1.OpenStackServerSpec{
				Flavor:      ptr.To(flavorName),
				IdentityRef: identityRef,
				Image:       image,
				SSHKeyName:  sshKeyName,
				Ports:       portOptsWithAdditionalSecurityGroup,
				Tags:        tags,
				UserDataRef: userData,
			},
		},
		{
			name: "Test an OpenStackMachineSpec to OpenStackServerSpec conversion with flavor and flavorID specified",
			spec: &infrav1.OpenStackMachineSpec{
				Flavor:     ptr.To(flavorName),
				FlavorID:   ptr.To(flavorUUID),
				Image:      image,
				SSHKeyName: sshKeyName,
			},
<<<<<<< HEAD
=======
			clusterNetwork: openStackCluster.Status.Network,
>>>>>>> cca21f00
			want: &infrav1alpha1.OpenStackServerSpec{
				Flavor:      ptr.To(flavorName),
				FlavorID:    ptr.To(flavorUUID),
				IdentityRef: identityRef,
				Image:       image,
				SSHKeyName:  sshKeyName,
				Ports:       portOpts,
				Tags:        tags,
				UserDataRef: userData,
			},
		},
		{
			name: "Test an OpenStackMachineSpec to OpenStackServerSpec conversion with flavorID specified but not flavor",
			spec: &infrav1.OpenStackMachineSpec{
				FlavorID:   ptr.To(flavorUUID),
				Image:      image,
				SSHKeyName: sshKeyName,
			},
<<<<<<< HEAD
=======
			clusterNetwork: openStackCluster.Status.Network,
>>>>>>> cca21f00
			want: &infrav1alpha1.OpenStackServerSpec{
				FlavorID:    ptr.To(flavorUUID),
				IdentityRef: identityRef,
				Image:       image,
				SSHKeyName:  sshKeyName,
				Ports:       portOpts,
				Tags:        tags,
				UserDataRef: userData,
			},
		},
<<<<<<< HEAD
=======
		{
			name: "Cluster network nil, machine defines port network and overrides SG",
			spec: &infrav1.OpenStackMachineSpec{
				Ports: []infrav1.PortOpts{{
					Network: &infrav1.NetworkParam{ID: ptr.To(networkUUID)},
				}},
				SecurityGroups: []infrav1.SecurityGroupParam{{ID: ptr.To(extraSecurityGroupUUID)}},
			},
			clusterNetwork: nil,
			want: &infrav1alpha1.OpenStackServerSpec{
				IdentityRef: identityRef,
				Ports: []infrav1.PortOpts{{
					Network: &infrav1.NetworkParam{ID: ptr.To(networkUUID)},
					SecurityGroups: []infrav1.SecurityGroupParam{
						{ID: ptr.To(workerSecurityGroupUUID)},
						{ID: ptr.To(extraSecurityGroupUUID)},
					},
				}},
				Tags:        tags,
				UserDataRef: userData,
			},
		},
		{
			name: "Cluster network nil, machine defines port network and falls back to cluster SG",
			spec: &infrav1.OpenStackMachineSpec{
				Ports: []infrav1.PortOpts{{
					Network: &infrav1.NetworkParam{ID: ptr.To(networkUUID)},
				}},
			},
			clusterNetwork: nil,
			want: &infrav1alpha1.OpenStackServerSpec{
				IdentityRef: identityRef,
				Ports: []infrav1.PortOpts{{
					Network:        &infrav1.NetworkParam{ID: ptr.To(networkUUID)},
					SecurityGroups: []infrav1.SecurityGroupParam{{ID: ptr.To(workerSecurityGroupUUID)}},
				}},
				Tags:        tags,
				UserDataRef: userData,
			},
		},
		{
			name: "Error case: no cluster network and no machine ports",
			spec: &infrav1.OpenStackMachineSpec{
				Flavor:     ptr.To(flavorName),
				Image:      image,
				SSHKeyName: sshKeyName,
				// No ports defined
			},
			clusterNetwork: nil,
			want:           nil,
			wantErr:        true,
		},
		{
			name: "Empty cluster network ID, machine defines explicit ports",
			spec: &infrav1.OpenStackMachineSpec{
				Flavor: ptr.To(flavorName),
				Image:  image,
				Ports: []infrav1.PortOpts{{
					Network: &infrav1.NetworkParam{ID: ptr.To(networkUUID)},
				}},
			},
			clusterNetwork: &infrav1.NetworkStatusWithSubnets{NetworkStatus: infrav1.NetworkStatus{ID: ""}},
			want: &infrav1alpha1.OpenStackServerSpec{
				Flavor:      ptr.To(flavorName),
				IdentityRef: identityRef,
				Image:       image,
				Ports: []infrav1.PortOpts{{
					Network:        &infrav1.NetworkParam{ID: ptr.To(networkUUID)},
					SecurityGroups: []infrav1.SecurityGroupParam{{ID: ptr.To(workerSecurityGroupUUID)}},
				}},
				Tags:        tags,
				UserDataRef: userData,
			},
		},
>>>>>>> cca21f00
	}
	for i := range tests {
		tt := tests[i]
		t.Run(tt.name, func(t *testing.T) {
			spec, err := openStackMachineSpecToOpenStackServerSpec(tt.spec, identityRef, tags, "", userData, &openStackCluster.Status.WorkerSecurityGroup.ID, tt.clusterNetwork)
			if (err != nil) != tt.wantErr {
				t.Errorf("openStackMachineSpecToOpenStackServerSpec() error = %v, wantErr %v", err, tt.wantErr)
				return
			}
			if !tt.wantErr && !reflect.DeepEqual(spec, tt.want) {
				t.Errorf("openStackMachineSpecToOpenStackServerSpec() got = %+v, want %+v", spec, tt.want)
			}
		})
	}
}

func TestGetPortIDs(t *testing.T) {
	tests := []struct {
		name  string
		ports []infrav1.PortStatus
		want  []string
	}{
		{
			name:  "Empty ports",
			ports: []infrav1.PortStatus{},
			want:  []string{},
		},
		{
			name: "Single port",
			ports: []infrav1.PortStatus{
				{ID: "port1"},
			},
			want: []string{"port1"},
		},
		{
			name: "Multiple ports",
			ports: []infrav1.PortStatus{
				{ID: "port1"},
				{ID: "port2"},
				{ID: "port3"},
			},
			want: []string{"port1", "port2", "port3"},
		},
	}

	for _, tt := range tests {
		t.Run(tt.name, func(t *testing.T) {
			got := GetPortIDs(tt.ports)
			if !reflect.DeepEqual(got, tt.want) {
				t.Errorf("GetPortIDs() = %v, want %v", got, tt.want)
			}
		})
	}
}<|MERGE_RESOLUTION|>--- conflicted
+++ resolved
@@ -150,10 +150,7 @@
 				Image:      image,
 				SSHKeyName: sshKeyName,
 			},
-<<<<<<< HEAD
-=======
 			clusterNetwork: openStackCluster.Status.Network,
->>>>>>> cca21f00
 			want: &infrav1alpha1.OpenStackServerSpec{
 				Flavor:      ptr.To(flavorName),
 				FlavorID:    ptr.To(flavorUUID),
@@ -172,10 +169,7 @@
 				Image:      image,
 				SSHKeyName: sshKeyName,
 			},
-<<<<<<< HEAD
-=======
 			clusterNetwork: openStackCluster.Status.Network,
->>>>>>> cca21f00
 			want: &infrav1alpha1.OpenStackServerSpec{
 				FlavorID:    ptr.To(flavorUUID),
 				IdentityRef: identityRef,
@@ -186,8 +180,6 @@
 				UserDataRef: userData,
 			},
 		},
-<<<<<<< HEAD
-=======
 		{
 			name: "Cluster network nil, machine defines port network and overrides SG",
 			spec: &infrav1.OpenStackMachineSpec{
@@ -262,7 +254,6 @@
 				UserDataRef: userData,
 			},
 		},
->>>>>>> cca21f00
 	}
 	for i := range tests {
 		tt := tests[i]
