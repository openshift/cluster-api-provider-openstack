--- conflicted
+++ resolved
@@ -452,11 +452,7 @@
 				msg = infrav1.ServerUnexpectedDeletedMessage
 				reason = infrav1.InstanceNotFoundReason
 			}
-<<<<<<< HEAD
-			conditions.MarkFalse(openStackServer, infrav1.InstanceReadyCondition, reason, clusterv1.ConditionSeverityError, msg)
-=======
 			v1beta1conditions.MarkFalse(openStackServer, infrav1.InstanceReadyCondition, reason, clusterv1beta1.ConditionSeverityError, "%s", msg)
->>>>>>> cca21f00
 			return nil, err
 		}
 	}
