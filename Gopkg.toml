# Gopkg.toml example
#
# Refer to https://golang.github.io/dep/docs/Gopkg.toml.html
# for detailed Gopkg.toml documentation.
#
# required = ["github.com/user/thing/cmd/thing"]
# ignored = ["github.com/user/project/pkgX", "bitbucket.org/user/project/pkgA/pkgY"]
#
# [[constraint]]
#   name = "github.com/user/project"
#   version = "1.0.0"
#
# [[constraint]]
#   name = "github.com/user/project2"
#   branch = "dev"
#   source = "github.com/myfork/project2"
#
# [[override]]
#   name = "github.com/x/y"
#   version = "2.4.0"
#
# [prune]
#   non-go = false
#   go-tests = true
#   unused-packages = true

required = [
  "k8s.io/code-generator/cmd/deepcopy-gen", # for go generate
  "sigs.k8s.io/controller-tools/cmd/controller-gen", # for crd/rbac generation
<<<<<<< HEAD
  "k8s.io/client-go/plugin/pkg/client/auth/gcp", # for development against gcp
  "sigs.k8s.io/controller-runtime/pkg/client/config",
  "sigs.k8s.io/controller-runtime/pkg/controller",
  "sigs.k8s.io/controller-runtime/pkg/handler",
  "sigs.k8s.io/controller-runtime/pkg/manager",
  "sigs.k8s.io/controller-runtime/pkg/runtime/signals",
  "sigs.k8s.io/controller-runtime/pkg/source",
  "sigs.k8s.io/testing_frameworks/integration", # for integration testing
  "k8s.io/apiextensions-apiserver/pkg/apis/apiextensions/v1beta1",
=======
>>>>>>> 564ebf70
]

[[constraint]]
  branch = "master"
  name = "github.com/gophercloud/gophercloud"

<<<<<<< HEAD
=======
[[constraint]]
  branch = "master"
  name = "github.com/gophercloud/utils"

[[constraint]]
  name = "github.com/pkg/errors"
  version = "0.8.0"
>>>>>>> 564ebf70

[[override]]
  name = "k8s.io/kube-aggregator"
  branch = "release-1.10"

[[override]]
  name = "github.com/openshift/cluster-api"
  revision = "91fca585a85b163ddfd119fd09c128c9feadddca"

[[override]]
  name = "k8s.io/code-generator"
  # revision for tag "kubernetes-1.11.2"
  revision = "6702109cc68eb6fe6350b83e14407c8d7309fd1a"

[[override]]
  name = "k8s.io/api"
<<<<<<< HEAD
  # revision for tag "kubernetes-1.11.2"
  revision = "2d6f90ab1293a1fb871cf149423ebb72aa7423aa"
=======
  version = "kubernetes-1.11.2"
>>>>>>> 564ebf70

[[override]]
  name = "k8s.io/apiextensions-apiserver"
  # revision for tag "kubernetes-1.11.2"
  revision = "408db4a50408e2149acbd657bceb2480c13cb0a4"

[[override]]
  name = "k8s.io/apimachinery"
<<<<<<< HEAD
  # revision for tag "kubernetes-1.11.2"
  revision = "103fd098999dc9c0c88536f5c9ad2e5da39373ae"

[[override]]
  name = "k8s.io/client-go"
  # revision for tag "kubernetes-1.11.2"
  revision = "1f13a808da65775f22cbf47862c4e5898d8f4ca1"

[[override]]
  name = "sigs.k8s.io/controller-runtime"
  revision = "53fc44b56078cd095b11bd44cfa0288ee4cf718f"

[[constraint]]
  name="sigs.k8s.io/controller-tools"
  version="v0.1.1"

[[override]]
  name = "k8s.io/cluster-bootstrap"
  revision = "c9acc0c1bea2de07a6d31502c2fece9139c7f793"

[[constraint]]
  name = "github.com/gophercloud/utils"
  revision = "9c3b9f2457ef7011d3a20c9964e5d7107e9ed33c"

[[constraint]]
  name = "github.com/pkg/errors"
  version = "0.8.0"


[[constraint]]
  name = "k8s.io/klog"
  version = "0.1.0"

[[constraint]]
=======
  version = "kubernetes-1.11.2"

[[constraint]]
  name = "k8s.io/cluster-bootstrap"
  branch = "master"

[[constraint]]
  name = "k8s.io/klog"
  version = "0.1.0"

[[constraint]]
  name = "sigs.k8s.io/cluster-api"
  branch = "master"

[[constraint]]
  name = "sigs.k8s.io/controller-runtime"
  version = "0.1.7"

[[constraint]]
>>>>>>> 564ebf70
  name = "sigs.k8s.io/yaml"
  version = "1.1.0"

[prune]
  go-tests = true
  unused-packages = true
  non-go = true

[[prune.project]]
<<<<<<< HEAD
  name = "k8s.io/apimachinery"
  unused-packages = false
  non-go = false

[[prune.project]]
  name = "github.com/openshift/cluster-api"
=======
  name = "sigs.k8s.io/cluster-api"
>>>>>>> 564ebf70
  unused-packages = false
  non-go = false<|MERGE_RESOLUTION|>--- conflicted
+++ resolved
@@ -27,7 +27,6 @@
 required = [
   "k8s.io/code-generator/cmd/deepcopy-gen", # for go generate
   "sigs.k8s.io/controller-tools/cmd/controller-gen", # for crd/rbac generation
-<<<<<<< HEAD
   "k8s.io/client-go/plugin/pkg/client/auth/gcp", # for development against gcp
   "sigs.k8s.io/controller-runtime/pkg/client/config",
   "sigs.k8s.io/controller-runtime/pkg/controller",
@@ -37,16 +36,12 @@
   "sigs.k8s.io/controller-runtime/pkg/source",
   "sigs.k8s.io/testing_frameworks/integration", # for integration testing
   "k8s.io/apiextensions-apiserver/pkg/apis/apiextensions/v1beta1",
-=======
->>>>>>> 564ebf70
 ]
 
 [[constraint]]
   branch = "master"
   name = "github.com/gophercloud/gophercloud"
 
-<<<<<<< HEAD
-=======
 [[constraint]]
   branch = "master"
   name = "github.com/gophercloud/utils"
@@ -54,7 +49,6 @@
 [[constraint]]
   name = "github.com/pkg/errors"
   version = "0.8.0"
->>>>>>> 564ebf70
 
 [[override]]
   name = "k8s.io/kube-aggregator"
@@ -71,12 +65,8 @@
 
 [[override]]
   name = "k8s.io/api"
-<<<<<<< HEAD
   # revision for tag "kubernetes-1.11.2"
   revision = "2d6f90ab1293a1fb871cf149423ebb72aa7423aa"
-=======
-  version = "kubernetes-1.11.2"
->>>>>>> 564ebf70
 
 [[override]]
   name = "k8s.io/apiextensions-apiserver"
@@ -85,7 +75,6 @@
 
 [[override]]
   name = "k8s.io/apimachinery"
-<<<<<<< HEAD
   # revision for tag "kubernetes-1.11.2"
   revision = "103fd098999dc9c0c88536f5c9ad2e5da39373ae"
 
@@ -107,40 +96,10 @@
   revision = "c9acc0c1bea2de07a6d31502c2fece9139c7f793"
 
 [[constraint]]
-  name = "github.com/gophercloud/utils"
-  revision = "9c3b9f2457ef7011d3a20c9964e5d7107e9ed33c"
-
-[[constraint]]
-  name = "github.com/pkg/errors"
-  version = "0.8.0"
-
-
-[[constraint]]
   name = "k8s.io/klog"
   version = "0.1.0"
 
 [[constraint]]
-=======
-  version = "kubernetes-1.11.2"
-
-[[constraint]]
-  name = "k8s.io/cluster-bootstrap"
-  branch = "master"
-
-[[constraint]]
-  name = "k8s.io/klog"
-  version = "0.1.0"
-
-[[constraint]]
-  name = "sigs.k8s.io/cluster-api"
-  branch = "master"
-
-[[constraint]]
-  name = "sigs.k8s.io/controller-runtime"
-  version = "0.1.7"
-
-[[constraint]]
->>>>>>> 564ebf70
   name = "sigs.k8s.io/yaml"
   version = "1.1.0"
 
@@ -150,15 +109,11 @@
   non-go = true
 
 [[prune.project]]
-<<<<<<< HEAD
   name = "k8s.io/apimachinery"
   unused-packages = false
   non-go = false
 
 [[prune.project]]
   name = "github.com/openshift/cluster-api"
-=======
-  name = "sigs.k8s.io/cluster-api"
->>>>>>> 564ebf70
   unused-packages = false
   non-go = false