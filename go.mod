module sigs.k8s.io/cluster-api-provider-openstack

go 1.23.0

require (
	github.com/davecgh/go-spew v1.1.2-0.20180830191138-d8f796af33cc
	github.com/go-logr/logr v1.4.3
	github.com/google/go-cmp v0.7.0
	github.com/google/gofuzz v1.2.0
	github.com/google/uuid v1.6.0
	github.com/gophercloud/gophercloud/v2 v2.7.0
	github.com/gophercloud/utils/v2 v2.0.0-20241209100706-e3a3b7c07d26
	github.com/hashicorp/go-version v1.7.0
	github.com/k-orc/openstack-resource-controller v1.0.2
	github.com/onsi/ginkgo/v2 v2.23.4
	github.com/onsi/gomega v1.37.0
	github.com/prometheus/client_golang v1.22.0
	github.com/spf13/pflag v1.0.6
	go.uber.org/mock v0.5.2
	golang.org/x/crypto v0.39.0
	golang.org/x/text v0.26.0
	gopkg.in/ini.v1 v1.67.0
<<<<<<< HEAD
	k8s.io/api v0.31.7
	k8s.io/apiextensions-apiserver v0.31.7
	k8s.io/apimachinery v0.31.7
	k8s.io/client-go v0.31.7
	k8s.io/code-generator v0.31.7
	k8s.io/component-base v0.31.7
=======
	k8s.io/api v0.31.9
	k8s.io/apiextensions-apiserver v0.31.9
	k8s.io/apimachinery v0.31.9
	k8s.io/client-go v0.31.9
	k8s.io/code-generator v0.31.9
	k8s.io/component-base v0.31.9
>>>>>>> b56dd05c
	k8s.io/klog/v2 v2.130.1
	k8s.io/kube-openapi v0.0.0-20240228011516-70dd3763d340
	k8s.io/utils v0.0.0-20240711033017-18e509b52bc8
	sigs.k8s.io/cluster-api v1.9.8
	sigs.k8s.io/cluster-api/test v1.9.8
	sigs.k8s.io/controller-runtime v0.19.7
	sigs.k8s.io/structured-merge-diff/v4 v4.7.0
	sigs.k8s.io/yaml v1.4.0
)

require (
	dario.cat/mergo v1.0.1 // indirect
	github.com/BurntSushi/toml v1.4.0 // indirect
	github.com/MakeNowJust/heredoc v1.0.0 // indirect
	github.com/Masterminds/goutils v1.1.1 // indirect
	github.com/Masterminds/semver/v3 v3.3.0 // indirect
	github.com/Masterminds/sprig/v3 v3.3.0 // indirect
	github.com/Microsoft/go-winio v0.5.0 // indirect
	github.com/NYTimes/gziphandler v1.1.1 // indirect
	github.com/ProtonMail/go-crypto v0.0.0-20230217124315-7d5c6f04bbb8 // indirect
	github.com/adrg/xdg v0.5.3 // indirect
	github.com/alessio/shellescape v1.4.2 // indirect
	github.com/antlr4-go/antlr/v4 v4.13.0 // indirect
	github.com/asaskevich/govalidator v0.0.0-20190424111038-f61b66f89f4a // indirect
	github.com/beorn7/perks v1.0.1 // indirect
	github.com/blang/semver/v4 v4.0.0 // indirect
	github.com/cenkalti/backoff/v4 v4.3.0 // indirect
	github.com/cespare/xxhash/v2 v2.3.0 // indirect
	github.com/cloudflare/circl v1.3.7 // indirect
	github.com/distribution/reference v0.6.0 // indirect
	github.com/docker/docker v27.3.1+incompatible // indirect
	github.com/docker/go-connections v0.5.0 // indirect
	github.com/docker/go-units v0.4.0 // indirect
	github.com/drone/envsubst/v2 v2.0.0-20210730161058-179042472c46 // indirect
	github.com/emicklei/go-restful/v3 v3.12.1 // indirect
	github.com/evanphx/json-patch/v5 v5.9.0 // indirect
	github.com/felixge/httpsnoop v1.0.4 // indirect
	github.com/fsnotify/fsnotify v1.7.0 // indirect
	github.com/fxamacker/cbor/v2 v2.7.0 // indirect
	github.com/go-logr/stdr v1.2.2 // indirect
	github.com/go-logr/zapr v1.3.0 // indirect
	github.com/go-openapi/jsonpointer v0.19.6 // indirect
	github.com/go-openapi/jsonreference v0.20.2 // indirect
	github.com/go-openapi/swag v0.22.4 // indirect
	github.com/go-task/slim-sprig/v3 v3.0.0 // indirect
	github.com/gobuffalo/flect v1.0.3 // indirect
	github.com/gofrs/uuid/v5 v5.3.0 // indirect
	github.com/gogo/protobuf v1.3.2 // indirect
	github.com/golang/groupcache v0.0.0-20210331224755-41bb18bfe9da // indirect
	github.com/golang/protobuf v1.5.4 // indirect
	github.com/google/cel-go v0.20.1 // indirect
	github.com/google/gnostic-models v0.6.8 // indirect
	github.com/google/go-github/v53 v53.2.0 // indirect
	github.com/google/go-querystring v1.1.0 // indirect
	github.com/google/pprof v0.0.0-20250403155104-27863c87afa6 // indirect
	github.com/google/safetext v0.0.0-20220905092116-b49f7bc46da2 // indirect
	github.com/grpc-ecosystem/grpc-gateway/v2 v2.20.0 // indirect
	github.com/hashicorp/hcl v1.0.0 // indirect
	github.com/huandu/xstrings v1.5.0 // indirect
	github.com/imdario/mergo v0.3.15 // indirect
	github.com/inconshreveable/mousetrap v1.1.0 // indirect
	github.com/josharian/intern v1.0.0 // indirect
	github.com/json-iterator/go v1.1.12 // indirect
	github.com/kylelemons/godebug v1.1.0 // indirect
	github.com/magiconair/properties v1.8.7 // indirect
	github.com/mailru/easyjson v0.7.7 // indirect
	github.com/mattn/go-isatty v0.0.20 // indirect
	github.com/mitchellh/copystructure v1.2.0 // indirect
	github.com/mitchellh/go-homedir v1.1.0 // indirect
	github.com/mitchellh/mapstructure v1.5.0 // indirect
	github.com/mitchellh/reflectwalk v1.0.2 // indirect
	github.com/moby/docker-image-spec v1.3.1 // indirect
	github.com/modern-go/concurrent v0.0.0-20180306012644-bacd9c7ef1dd // indirect
	github.com/modern-go/reflect2 v1.0.2 // indirect
	github.com/munnerz/goautoneg v0.0.0-20191010083416-a7dc8b61c822 // indirect
	github.com/opencontainers/go-digest v1.0.0 // indirect
	github.com/opencontainers/image-spec v1.0.2 // indirect
	github.com/pelletier/go-toml v1.9.5 // indirect
	github.com/pelletier/go-toml/v2 v2.2.2 // indirect
	github.com/pkg/errors v0.9.1 // indirect
	github.com/prometheus/client_model v0.6.1 // indirect
	github.com/prometheus/common v0.62.0 // indirect
	github.com/prometheus/procfs v0.15.1 // indirect
	github.com/sagikazarmark/locafero v0.4.0 // indirect
	github.com/sagikazarmark/slog-shim v0.1.0 // indirect
	github.com/shopspring/decimal v1.4.0 // indirect
	github.com/sourcegraph/conc v0.3.0 // indirect
	github.com/spf13/afero v1.11.0 // indirect
	github.com/spf13/cast v1.7.0 // indirect
	github.com/spf13/cobra v1.8.1 // indirect
	github.com/spf13/viper v1.19.0 // indirect
	github.com/stoewer/go-strcase v1.3.0 // indirect
	github.com/subosito/gotenv v1.6.0 // indirect
	github.com/valyala/fastjson v1.6.4 // indirect
	github.com/x448/float16 v0.8.4 // indirect
	go.opentelemetry.io/contrib/instrumentation/net/http/otelhttp v0.53.0 // indirect
	go.opentelemetry.io/otel v1.28.0 // indirect
	go.opentelemetry.io/otel/exporters/otlp/otlptrace v1.28.0 // indirect
	go.opentelemetry.io/otel/exporters/otlp/otlptrace/otlptracegrpc v1.27.0 // indirect
	go.opentelemetry.io/otel/metric v1.28.0 // indirect
	go.opentelemetry.io/otel/sdk v1.28.0 // indirect
	go.opentelemetry.io/otel/trace v1.28.0 // indirect
	go.opentelemetry.io/proto/otlp v1.3.1 // indirect
	go.uber.org/automaxprocs v1.6.0 // indirect
	go.uber.org/multierr v1.11.0 // indirect
	go.uber.org/zap v1.27.0 // indirect
	golang.org/x/exp v0.0.0-20240719175910-8a7402abbf56 // indirect
	golang.org/x/mod v0.25.0 // indirect
	golang.org/x/net v0.40.0 // indirect
	golang.org/x/oauth2 v0.24.0 // indirect
	golang.org/x/sync v0.15.0 // indirect
	golang.org/x/sys v0.33.0 // indirect
	golang.org/x/term v0.32.0 // indirect
	golang.org/x/time v0.5.0 // indirect
	golang.org/x/tools v0.33.0 // indirect
	gomodules.xyz/jsonpatch/v2 v2.4.0 // indirect
	google.golang.org/genproto/googleapis/api v0.0.0-20240528184218-531527333157 // indirect
	google.golang.org/genproto/googleapis/rpc v0.0.0-20240701130421-f6361c86f094 // indirect
	google.golang.org/grpc v1.65.1 // indirect
	google.golang.org/protobuf v1.36.5 // indirect
	gopkg.in/evanphx/json-patch.v4 v4.12.0 // indirect
	gopkg.in/inf.v0 v0.9.1 // indirect
	gopkg.in/yaml.v2 v2.4.0 // indirect
	gopkg.in/yaml.v3 v3.0.1 // indirect
<<<<<<< HEAD
	k8s.io/apiserver v0.31.7 // indirect
=======
	k8s.io/apiserver v0.31.9 // indirect
>>>>>>> b56dd05c
	k8s.io/cluster-bootstrap v0.31.3 // indirect
	k8s.io/gengo/v2 v2.0.0-20240228010128-51d4e06bde70 // indirect
	sigs.k8s.io/apiserver-network-proxy/konnectivity-client v0.30.3 // indirect
	sigs.k8s.io/json v0.0.0-20221116044647-bc3834ca7abd // indirect
	sigs.k8s.io/kind v0.25.0 // indirect
)<|MERGE_RESOLUTION|>--- conflicted
+++ resolved
@@ -20,21 +20,12 @@
 	golang.org/x/crypto v0.39.0
 	golang.org/x/text v0.26.0
 	gopkg.in/ini.v1 v1.67.0
-<<<<<<< HEAD
-	k8s.io/api v0.31.7
-	k8s.io/apiextensions-apiserver v0.31.7
-	k8s.io/apimachinery v0.31.7
-	k8s.io/client-go v0.31.7
-	k8s.io/code-generator v0.31.7
-	k8s.io/component-base v0.31.7
-=======
 	k8s.io/api v0.31.9
 	k8s.io/apiextensions-apiserver v0.31.9
 	k8s.io/apimachinery v0.31.9
 	k8s.io/client-go v0.31.9
 	k8s.io/code-generator v0.31.9
 	k8s.io/component-base v0.31.9
->>>>>>> b56dd05c
 	k8s.io/klog/v2 v2.130.1
 	k8s.io/kube-openapi v0.0.0-20240228011516-70dd3763d340
 	k8s.io/utils v0.0.0-20240711033017-18e509b52bc8
@@ -159,11 +150,7 @@
 	gopkg.in/inf.v0 v0.9.1 // indirect
 	gopkg.in/yaml.v2 v2.4.0 // indirect
 	gopkg.in/yaml.v3 v3.0.1 // indirect
-<<<<<<< HEAD
-	k8s.io/apiserver v0.31.7 // indirect
-=======
 	k8s.io/apiserver v0.31.9 // indirect
->>>>>>> b56dd05c
 	k8s.io/cluster-bootstrap v0.31.3 // indirect
 	k8s.io/gengo/v2 v2.0.0-20240228010128-51d4e06bde70 // indirect
 	sigs.k8s.io/apiserver-network-proxy/konnectivity-client v0.30.3 // indirect
