--- conflicted
+++ resolved
@@ -12,10 +12,7 @@
   contract: v1beta1
 - major: 0
   minor: 6
-<<<<<<< HEAD
-=======
   contract: v1beta1
 - major: 0
   minor: 7
->>>>>>> 2d8a5bdd
   contract: v1beta1