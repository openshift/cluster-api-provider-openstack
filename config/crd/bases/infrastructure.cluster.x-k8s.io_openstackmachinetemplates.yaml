---
apiVersion: apiextensions.k8s.io/v1
kind: CustomResourceDefinition
metadata:
  annotations:
    controller-gen.kubebuilder.io/version: v0.14.0
  name: openstackmachinetemplates.infrastructure.cluster.x-k8s.io
spec:
  group: infrastructure.cluster.x-k8s.io
  names:
    categories:
    - cluster-api
    kind: OpenStackMachineTemplate
    listKind: OpenStackMachineTemplateList
    plural: openstackmachinetemplates
    shortNames:
    - osmt
    singular: openstackmachinetemplate
  scope: Namespaced
  versions:
  - deprecated: true
    deprecationWarning: The v1alpha5 version of OpenStackMachineTemplate has been
      deprecated and will be removed in a future release of the API. Please upgrade.
    name: v1alpha5
    schema:
      openAPIV3Schema:
        description: |-
          OpenStackMachineTemplate is the Schema for the openstackmachinetemplates API.


          Deprecated: This type will be removed in one of the next releases.
        properties:
          apiVersion:
            description: |-
              APIVersion defines the versioned schema of this representation of an object.
              Servers should convert recognized schemas to the latest internal value, and
              may reject unrecognized values.
              More info: https://git.k8s.io/community/contributors/devel/sig-architecture/api-conventions.md#resources
            type: string
          kind:
            description: |-
              Kind is a string value representing the REST resource this object represents.
              Servers may infer this from the endpoint the client submits requests to.
              Cannot be updated.
              In CamelCase.
              More info: https://git.k8s.io/community/contributors/devel/sig-architecture/api-conventions.md#types-kinds
            type: string
          metadata:
            type: object
          spec:
            description: OpenStackMachineTemplateSpec defines the desired state of
              OpenStackMachineTemplate.
            properties:
              template:
                description: OpenStackMachineTemplateResource describes the data needed
                  to create a OpenStackMachine from a template.
                properties:
                  spec:
                    description: Spec is the specification of the desired behavior
                      of the machine.
                    properties:
                      cloudName:
                        description: The name of the cloud to use from the clouds
                          secret
                        type: string
                      configDrive:
                        description: Config Drive support
                        type: boolean
                      flavor:
                        description: The flavor reference for the flavor for your
                          server instance.
                        type: string
                      floatingIP:
                        description: |-
                          The floatingIP which will be associated to the machine, only used for master.
                          The floatingIP should have been created and haven't been associated.
                        type: string
                      identityRef:
                        description: IdentityRef is a reference to a identity to be
                          used when reconciling this cluster
                        properties:
                          kind:
                            description: |-
                              Kind of the identity. Must be supported by the infrastructure
                              provider and may be either cluster or namespace-scoped.
                            minLength: 1
                            type: string
                          name:
                            description: |-
                              Name of the infrastructure identity to be used.
                              Must be either a cluster-scoped resource, or namespaced-scoped
                              resource the same namespace as the resource(s) being provisioned.
                            type: string
                        required:
                        - kind
                        - name
                        type: object
                      image:
                        description: |-
                          The name of the image to use for your server instance.
                          If the RootVolume is specified, this will be ignored and use rootVolume directly.
                        type: string
                      imageUUID:
                        description: |-
                          The uuid of the image to use for your server instance.
                          if it's empty, Image name will be used
                        type: string
                      instanceID:
                        description: InstanceID is the OpenStack instance ID for this
                          machine.
                        type: string
                      networks:
                        description: |-
                          A networks object. Required parameter when there are multiple networks defined for the tenant.
                          When you do not specify both networks and ports parameters, the server attaches to the only network created for the current tenant.
                        items:
                          properties:
                            filter:
                              description: Filters for optional network query
                              properties:
                                description:
                                  type: string
                                id:
                                  type: string
                                name:
                                  type: string
                                notTags:
                                  type: string
                                notTagsAny:
                                  type: string
                                projectId:
                                  type: string
                                tags:
                                  type: string
                                tagsAny:
                                  type: string
                              type: object
                            fixedIP:
                              description: A fixed IPv4 address for the NIC.
                              type: string
                            subnets:
                              description: Subnet within a network to use
                              items:
                                properties:
                                  filter:
                                    description: Filters for optional subnet query
                                    properties:
                                      cidr:
                                        type: string
                                      description:
                                        type: string
                                      gateway_ip:
                                        type: string
                                      id:
                                        type: string
                                      ipVersion:
                                        type: integer
                                      ipv6AddressMode:
                                        type: string
                                      ipv6RaMode:
                                        type: string
                                      name:
                                        type: string
                                      notTags:
                                        type: string
                                      notTagsAny:
                                        type: string
                                      projectId:
                                        type: string
                                      tags:
                                        type: string
                                      tagsAny:
                                        type: string
                                    type: object
                                  uuid:
                                    description: |-
                                      Optional UUID of the subnet.
                                      If specified this will not be validated prior to server creation.
                                      If specified, the enclosing `NetworkParam` must also be specified by UUID.
                                    type: string
                                type: object
                              type: array
                            uuid:
                              description: |-
                                Optional UUID of the network.
                                If specified this will not be validated prior to server creation.
                                Required if `Subnets` specifies a subnet by UUID.
                              type: string
                          type: object
                        type: array
                      ports:
                        description: |-
                          Ports to be attached to the server instance. They are created if a port with the given name does not already exist.
                          When you do not specify both networks and ports parameters, the server attaches to the only network created for the current tenant.
                        items:
                          properties:
                            adminStateUp:
                              type: boolean
                            allowedAddressPairs:
                              items:
                                properties:
                                  ipAddress:
                                    type: string
                                  macAddress:
                                    type: string
                                type: object
                              type: array
                            description:
                              type: string
                            disablePortSecurity:
                              description: |-
                                DisablePortSecurity enables or disables the port security when set.
                                When not set, it takes the value of the corresponding field at the network level.
                              type: boolean
                            fixedIPs:
                              description: Specify pairs of subnet and/or IP address.
                                These should be subnets of the network with the given
                                NetworkID.
                              items:
                                properties:
                                  ipAddress:
                                    type: string
                                  subnet:
                                    description: |-
                                      Subnet is an openstack subnet query that will return the id of a subnet to create
                                      the fixed IP of a port in. This query must not return more than one subnet.
                                    properties:
                                      cidr:
                                        type: string
                                      description:
                                        type: string
                                      gateway_ip:
                                        type: string
                                      id:
                                        type: string
                                      ipVersion:
                                        type: integer
                                      ipv6AddressMode:
                                        type: string
                                      ipv6RaMode:
                                        type: string
                                      name:
                                        type: string
                                      notTags:
                                        type: string
                                      notTagsAny:
                                        type: string
                                      projectId:
                                        type: string
                                      tags:
                                        type: string
                                      tagsAny:
                                        type: string
                                    type: object
                                required:
                                - subnet
                                type: object
                              type: array
                            hostId:
                              description: The ID of the host where the port is allocated
                              type: string
                            macAddress:
                              type: string
                            nameSuffix:
                              description: Used to make the name of the port unique.
                                If unspecified, instead the 0-based index of the port
                                in the list is used.
                              type: string
                            network:
                              description: |-
                                Network is a query for an openstack network that the port will be created or discovered on.
                                This will fail if the query returns more than one network.
                              properties:
                                description:
                                  type: string
                                id:
                                  type: string
                                name:
                                  type: string
                                notTags:
                                  type: string
                                notTagsAny:
                                  type: string
                                projectId:
                                  type: string
                                tags:
                                  type: string
                                tagsAny:
                                  type: string
                              type: object
                            profile:
                              additionalProperties:
                                type: string
                              description: |-
                                A dictionary that enables the application running on the specified
                                host to pass and receive virtual network interface (VIF) port-specific
                                information to the plug-in.
                              type: object
                            projectId:
                              type: string
                            securityGroupFilters:
                              description: The names, uuids, filters or any combination
                                these of the security groups to assign to the instance
                              items:
                                properties:
                                  filter:
                                    description: Filters used to query security groups
                                      in openstack
                                    properties:
                                      description:
                                        type: string
                                      id:
                                        type: string
                                      limit:
                                        type: integer
                                      marker:
                                        type: string
                                      name:
                                        type: string
                                      notTags:
                                        type: string
                                      notTagsAny:
                                        type: string
                                      projectId:
                                        type: string
                                      sortDir:
                                        type: string
                                      sortKey:
                                        type: string
                                      tags:
                                        type: string
                                      tagsAny:
                                        type: string
                                      tenantId:
                                        type: string
                                    type: object
                                  name:
                                    description: Security Group name
                                    type: string
                                  uuid:
                                    description: Security Group UID
                                    type: string
                                type: object
                              type: array
                            securityGroups:
                              description: The uuids of the security groups to assign
                                to the instance
                              items:
                                type: string
                              type: array
                            tags:
                              description: |-
                                Tags applied to the port (and corresponding trunk, if a trunk is configured.)
                                These tags are applied in addition to the instance's tags, which will also be applied to the port.
                              items:
                                type: string
                              type: array
                            tenantId:
                              type: string
                            trunk:
                              description: Enables and disables trunk at port level.
                                If not provided, openStackMachine.Spec.Trunk is inherited.
                              type: boolean
                            vnicType:
                              description: The virtual network interface card (vNIC)
                                type that is bound to the neutron port.
                              type: string
                          type: object
                        type: array
                      providerID:
                        description: ProviderID is the unique identifier as specified
                          by the cloud provider.
                        type: string
                      rootVolume:
                        description: The volume metadata to boot from
                        properties:
                          availabilityZone:
                            type: string
                          diskSize:
                            type: integer
                          volumeType:
                            type: string
                        type: object
                      securityGroups:
                        description: The names of the security groups to assign to
                          the instance
                        items:
                          properties:
                            filter:
                              description: Filters used to query security groups in
                                openstack
                              properties:
                                description:
                                  type: string
                                id:
                                  type: string
                                limit:
                                  type: integer
                                marker:
                                  type: string
                                name:
                                  type: string
                                notTags:
                                  type: string
                                notTagsAny:
                                  type: string
                                projectId:
                                  type: string
                                sortDir:
                                  type: string
                                sortKey:
                                  type: string
                                tags:
                                  type: string
                                tagsAny:
                                  type: string
                                tenantId:
                                  type: string
                              type: object
                            name:
                              description: Security Group name
                              type: string
                            uuid:
                              description: Security Group UID
                              type: string
                          type: object
                        type: array
                      serverGroupID:
                        description: The server group to assign the machine to
                        type: string
                      serverMetadata:
                        additionalProperties:
                          type: string
                        description: Metadata mapping. Allows you to create a map
                          of key value pairs to add to the server instance.
                        type: object
                      sshKeyName:
                        description: The ssh key to inject in the instance
                        type: string
                      subnet:
                        description: UUID, IP address of a port from this subnet will
                          be marked as AccessIPv4 on the created compute instance
                        type: string
                      tags:
                        description: |-
                          Machine tags
                          Requires Nova api 2.52 minimum!
                        items:
                          type: string
                        type: array
                      trunk:
                        description: Whether the server instance is created on a trunk
                          port or not.
                        type: boolean
                    required:
                    - flavor
                    type: object
                required:
                - spec
                type: object
            required:
            - template
            type: object
        type: object
    served: false
    storage: false
  - deprecated: true
    deprecationWarning: The v1alpha6 version of OpenStackMachineTemplate has been
      deprecated and will be removed in a future release of the API. Please upgrade.
    name: v1alpha6
    schema:
      openAPIV3Schema:
        description: |-
          OpenStackMachineTemplate is the Schema for the openstackmachinetemplates API.


          Deprecated: This type will be removed in one of the next releases.
        properties:
          apiVersion:
            description: |-
              APIVersion defines the versioned schema of this representation of an object.
              Servers should convert recognized schemas to the latest internal value, and
              may reject unrecognized values.
              More info: https://git.k8s.io/community/contributors/devel/sig-architecture/api-conventions.md#resources
            type: string
          kind:
            description: |-
              Kind is a string value representing the REST resource this object represents.
              Servers may infer this from the endpoint the client submits requests to.
              Cannot be updated.
              In CamelCase.
              More info: https://git.k8s.io/community/contributors/devel/sig-architecture/api-conventions.md#types-kinds
            type: string
          metadata:
            type: object
          spec:
            description: OpenStackMachineTemplateSpec defines the desired state of
              OpenStackMachineTemplate.
            properties:
              template:
                description: OpenStackMachineTemplateResource describes the data needed
                  to create a OpenStackMachine from a template.
                properties:
                  spec:
                    description: Spec is the specification of the desired behavior
                      of the machine.
                    properties:
                      cloudName:
                        description: The name of the cloud to use from the clouds
                          secret
                        type: string
                      configDrive:
                        description: Config Drive support
                        type: boolean
                      flavor:
                        description: The flavor reference for the flavor for your
                          server instance.
                        type: string
                      floatingIP:
                        description: |-
                          The floatingIP which will be associated to the machine, only used for master.
                          The floatingIP should have been created and haven't been associated.
                        type: string
                      identityRef:
                        description: IdentityRef is a reference to a identity to be
                          used when reconciling this cluster
                        properties:
                          kind:
                            description: |-
                              Kind of the identity. Must be supported by the infrastructure
                              provider and may be either cluster or namespace-scoped.
                            minLength: 1
                            type: string
                          name:
                            description: |-
                              Name of the infrastructure identity to be used.
                              Must be either a cluster-scoped resource, or namespaced-scoped
                              resource the same namespace as the resource(s) being provisioned.
                            type: string
                        required:
                        - kind
                        - name
                        type: object
                      image:
                        description: |-
                          The name of the image to use for your server instance.
                          If the RootVolume is specified, this will be ignored and use rootVolume directly.
                        type: string
                      imageUUID:
                        description: |-
                          The uuid of the image to use for your server instance.
                          if it's empty, Image name will be used
                        type: string
                      instanceID:
                        description: InstanceID is the OpenStack instance ID for this
                          machine.
                        type: string
                      networks:
                        description: |-
                          A networks object. Required parameter when there are multiple networks defined for the tenant.
                          When you do not specify both networks and ports parameters, the server attaches to the only network created for the current tenant.
                        items:
                          properties:
                            filter:
                              description: Filters for optional network query
                              properties:
                                description:
                                  type: string
                                id:
                                  type: string
                                name:
                                  type: string
                                notTags:
                                  type: string
                                notTagsAny:
                                  type: string
                                projectId:
                                  type: string
                                tags:
                                  type: string
                                tagsAny:
                                  type: string
                              type: object
                            fixedIP:
                              description: A fixed IPv4 address for the NIC.
                              type: string
                            subnets:
                              description: Subnet within a network to use
                              items:
                                properties:
                                  filter:
                                    description: Filters for optional subnet query
                                    properties:
                                      cidr:
                                        type: string
                                      description:
                                        type: string
                                      gateway_ip:
                                        type: string
                                      id:
                                        type: string
                                      ipVersion:
                                        type: integer
                                      ipv6AddressMode:
                                        type: string
                                      ipv6RaMode:
                                        type: string
                                      name:
                                        type: string
                                      notTags:
                                        type: string
                                      notTagsAny:
                                        type: string
                                      projectId:
                                        type: string
                                      tags:
                                        type: string
                                      tagsAny:
                                        type: string
                                    type: object
                                  uuid:
                                    description: |-
                                      Optional UUID of the subnet.
                                      If specified this will not be validated prior to server creation.
                                      If specified, the enclosing `NetworkParam` must also be specified by UUID.
                                    type: string
                                type: object
                              type: array
                            uuid:
                              description: |-
                                Optional UUID of the network.
                                If specified this will not be validated prior to server creation.
                                Required if `Subnets` specifies a subnet by UUID.
                              type: string
                          type: object
                        type: array
                      ports:
                        description: |-
                          Ports to be attached to the server instance. They are created if a port with the given name does not already exist.
                          When you do not specify both networks and ports parameters, the server attaches to the only network created for the current tenant.
                        items:
                          properties:
                            adminStateUp:
                              type: boolean
                            allowedAddressPairs:
                              items:
                                properties:
                                  ipAddress:
                                    type: string
                                  macAddress:
                                    type: string
                                type: object
                              type: array
                            description:
                              type: string
                            disablePortSecurity:
                              description: |-
                                DisablePortSecurity enables or disables the port security when set.
                                When not set, it takes the value of the corresponding field at the network level.
                              type: boolean
                            fixedIPs:
                              description: Specify pairs of subnet and/or IP address.
                                These should be subnets of the network with the given
                                NetworkID.
                              items:
                                properties:
                                  ipAddress:
                                    type: string
                                  subnet:
                                    description: |-
                                      Subnet is an openstack subnet query that will return the id of a subnet to create
                                      the fixed IP of a port in. This query must not return more than one subnet.
                                    properties:
                                      cidr:
                                        type: string
                                      description:
                                        type: string
                                      gateway_ip:
                                        type: string
                                      id:
                                        type: string
                                      ipVersion:
                                        type: integer
                                      ipv6AddressMode:
                                        type: string
                                      ipv6RaMode:
                                        type: string
                                      name:
                                        type: string
                                      notTags:
                                        type: string
                                      notTagsAny:
                                        type: string
                                      projectId:
                                        type: string
                                      tags:
                                        type: string
                                      tagsAny:
                                        type: string
                                    type: object
                                required:
                                - subnet
                                type: object
                              type: array
                            hostId:
                              description: The ID of the host where the port is allocated
                              type: string
                            macAddress:
                              type: string
                            nameSuffix:
                              description: Used to make the name of the port unique.
                                If unspecified, instead the 0-based index of the port
                                in the list is used.
                              type: string
                            network:
                              description: |-
                                Network is a query for an openstack network that the port will be created or discovered on.
                                This will fail if the query returns more than one network.
                              properties:
                                description:
                                  type: string
                                id:
                                  type: string
                                name:
                                  type: string
                                notTags:
                                  type: string
                                notTagsAny:
                                  type: string
                                projectId:
                                  type: string
                                tags:
                                  type: string
                                tagsAny:
                                  type: string
                              type: object
                            profile:
                              additionalProperties:
                                type: string
                              description: |-
                                A dictionary that enables the application running on the specified
                                host to pass and receive virtual network interface (VIF) port-specific
                                information to the plug-in.
                              type: object
                            projectId:
                              type: string
                            securityGroupFilters:
                              description: The names, uuids, filters or any combination
                                these of the security groups to assign to the instance
                              items:
                                properties:
                                  filter:
                                    description: Filters used to query security groups
                                      in openstack
                                    properties:
                                      description:
                                        type: string
                                      id:
                                        type: string
                                      limit:
                                        type: integer
                                      marker:
                                        type: string
                                      name:
                                        type: string
                                      notTags:
                                        type: string
                                      notTagsAny:
                                        type: string
                                      projectId:
                                        type: string
                                      sortDir:
                                        type: string
                                      sortKey:
                                        type: string
                                      tags:
                                        type: string
                                      tagsAny:
                                        type: string
                                      tenantId:
                                        type: string
                                    type: object
                                  name:
                                    description: Security Group name
                                    type: string
                                  uuid:
                                    description: Security Group UID
                                    type: string
                                type: object
                              type: array
                            securityGroups:
                              description: The uuids of the security groups to assign
                                to the instance
                              items:
                                type: string
                              type: array
                              x-kubernetes-list-type: set
                            tags:
                              description: |-
                                Tags applied to the port (and corresponding trunk, if a trunk is configured.)
                                These tags are applied in addition to the instance's tags, which will also be applied to the port.
                              items:
                                type: string
                              type: array
                              x-kubernetes-list-type: set
                            tenantId:
                              type: string
                            trunk:
                              description: Enables and disables trunk at port level.
                                If not provided, openStackMachine.Spec.Trunk is inherited.
                              type: boolean
                            valueSpecs:
                              description: |-
                                Value specs are extra parameters to include in the API request with OpenStack.
                                This is an extension point for the API, so what they do and if they are supported,
                                depends on the specific OpenStack implementation.
                              items:
                                description: ValueSpec represents a single value_spec
                                  key-value pair.
                                properties:
                                  key:
                                    description: Key is the key in the key-value pair.
                                    type: string
                                  name:
                                    description: |-
                                      Name is the name of the key-value pair.
                                      This is just for identifying the pair and will not be sent to the OpenStack API.
                                    type: string
                                  value:
                                    description: Value is the value in the key-value
                                      pair.
                                    type: string
                                required:
                                - key
                                - name
                                - value
                                type: object
                              type: array
                              x-kubernetes-list-map-keys:
                              - name
                              x-kubernetes-list-type: map
                            vnicType:
                              description: The virtual network interface card (vNIC)
                                type that is bound to the neutron port.
                              type: string
                          type: object
                        type: array
                      providerID:
                        description: ProviderID is the unique identifier as specified
                          by the cloud provider.
                        type: string
                      rootVolume:
                        description: The volume metadata to boot from
                        properties:
                          availabilityZone:
                            type: string
                          diskSize:
                            type: integer
                          volumeType:
                            type: string
                        type: object
                      securityGroups:
                        description: The names of the security groups to assign to
                          the instance
                        items:
                          properties:
                            filter:
                              description: Filters used to query security groups in
                                openstack
                              properties:
                                description:
                                  type: string
                                id:
                                  type: string
                                limit:
                                  type: integer
                                marker:
                                  type: string
                                name:
                                  type: string
                                notTags:
                                  type: string
                                notTagsAny:
                                  type: string
                                projectId:
                                  type: string
                                sortDir:
                                  type: string
                                sortKey:
                                  type: string
                                tags:
                                  type: string
                                tagsAny:
                                  type: string
                                tenantId:
                                  type: string
                              type: object
                            name:
                              description: Security Group name
                              type: string
                            uuid:
                              description: Security Group UID
                              type: string
                          type: object
                        type: array
                      serverGroupID:
                        description: The server group to assign the machine to
                        type: string
                      serverMetadata:
                        additionalProperties:
                          type: string
                        description: Metadata mapping. Allows you to create a map
                          of key value pairs to add to the server instance.
                        type: object
                      sshKeyName:
                        description: The ssh key to inject in the instance
                        type: string
                      subnet:
                        description: UUID, IP address of a port from this subnet will
                          be marked as AccessIPv4 on the created compute instance
                        type: string
                      tags:
                        description: |-
                          Machine tags
                          Requires Nova api 2.52 minimum!
                        items:
                          type: string
                        type: array
                        x-kubernetes-list-type: set
                      trunk:
                        description: Whether the server instance is created on a trunk
                          port or not.
                        type: boolean
                    required:
                    - flavor
                    type: object
                required:
                - spec
                type: object
            required:
            - template
            type: object
        type: object
    served: true
    storage: false
  - name: v1alpha7
    schema:
      openAPIV3Schema:
        description: OpenStackMachineTemplate is the Schema for the openstackmachinetemplates
          API.
        properties:
          apiVersion:
            description: |-
              APIVersion defines the versioned schema of this representation of an object.
              Servers should convert recognized schemas to the latest internal value, and
              may reject unrecognized values.
              More info: https://git.k8s.io/community/contributors/devel/sig-architecture/api-conventions.md#resources
            type: string
          kind:
            description: |-
              Kind is a string value representing the REST resource this object represents.
              Servers may infer this from the endpoint the client submits requests to.
              Cannot be updated.
              In CamelCase.
              More info: https://git.k8s.io/community/contributors/devel/sig-architecture/api-conventions.md#types-kinds
            type: string
          metadata:
            type: object
          spec:
            description: OpenStackMachineTemplateSpec defines the desired state of
              OpenStackMachineTemplate.
            properties:
              template:
                description: OpenStackMachineTemplateResource describes the data needed
                  to create a OpenStackMachine from a template.
                properties:
                  spec:
                    description: Spec is the specification of the desired behavior
                      of the machine.
                    properties:
                      additionalBlockDevices:
                        description: AdditionalBlockDevices is a list of specifications
                          for additional block devices to attach to the server instance
                        items:
                          description: AdditionalBlockDevice is a block device to
                            attach to the server.
                          properties:
                            name:
                              description: |-
                                Name of the block device in the context of a machine.
                                If the block device is a volume, the Cinder volume will be named
                                as a combination of the machine name and this name.
                                Also, this name will be used for tagging the block device.
                                Information about the block device tag can be obtained from the OpenStack
                                metadata API or the config drive.
                              type: string
                            sizeGiB:
                              description: SizeGiB is the size of the block device
                                in gibibytes (GiB).
                              type: integer
                            storage:
                              description: |-
                                Storage specifies the storage type of the block device and
                                additional storage options.
                              properties:
                                type:
                                  description: |-
                                    Type is the type of block device to create.
                                    This can be either "Volume" or "Local".
                                  type: string
                                volume:
                                  description: Volume contains additional storage
                                    options for a volume block device.
                                  properties:
                                    availabilityZone:
                                      description: |-
                                        AvailabilityZone is the volume availability zone to create the volume in.
                                        If omitted, the availability zone of the server will be used.
                                        The availability zone must NOT contain spaces otherwise it will lead to volume that belongs
                                        to this availability zone register failure, see kubernetes/cloud-provider-openstack#1379 for
                                        further information.
                                      type: string
                                    type:
                                      description: |-
                                        Type is the Cinder volume type of the volume.
                                        If omitted, the default Cinder volume type that is configured in the OpenStack cloud
                                        will be used.
                                      type: string
                                  type: object
                              required:
                              - type
                              type: object
                          required:
                          - name
                          - sizeGiB
                          - storage
                          type: object
                        type: array
                        x-kubernetes-list-map-keys:
                        - name
                        x-kubernetes-list-type: map
                      cloudName:
                        description: The name of the cloud to use from the clouds
                          secret
                        type: string
                      configDrive:
                        description: Config Drive support
                        type: boolean
                      flavor:
                        description: The flavor reference for the flavor for your
                          server instance.
                        type: string
                      floatingIP:
<<<<<<< HEAD
                        description: The floatingIP which will be associated to the
                          machine, only used for master. The floatingIP should have
                          been created and haven't been associated.
=======
                        description: |-
                          The floatingIP which will be associated to the machine, only used for master.
                          The floatingIP should have been created and haven't been associated.
>>>>>>> f4e5bdf8
                        type: string
                      identityRef:
                        description: |-
                          IdentityRef is a reference to a identity to be used when reconciling this cluster.
                          If not specified, the identity ref of the cluster will be used instead.
                        properties:
                          kind:
                            description: |-
                              Kind of the identity. Must be supported by the infrastructure
                              provider and may be either cluster or namespace-scoped.
                            minLength: 1
                            type: string
                          name:
                            description: |-
                              Name of the infrastructure identity to be used.
                              Must be either a cluster-scoped resource, or namespaced-scoped
                              resource the same namespace as the resource(s) being provisioned.
                            type: string
                        required:
                        - kind
                        - name
                        type: object
                      image:
                        description: |-
                          The name of the image to use for your server instance.
                          If the RootVolume is specified, this will be ignored and use rootVolume directly.
                        type: string
                      imageUUID:
                        description: |-
                          The uuid of the image to use for your server instance.
                          if it's empty, Image name will be used
                        type: string
                      instanceID:
                        description: InstanceID is the OpenStack instance ID for this
                          machine.
                        type: string
                      ports:
                        description: |-
                          Ports to be attached to the server instance. They are created if a port with the given name does not already exist.
                          If not specified a default port will be added for the default cluster network.
                        items:
                          properties:
                            adminStateUp:
                              type: boolean
                            allowedAddressPairs:
                              items:
                                properties:
                                  ipAddress:
                                    type: string
                                  macAddress:
                                    type: string
                                type: object
                              type: array
                            description:
                              type: string
                            disablePortSecurity:
                              description: |-
                                DisablePortSecurity enables or disables the port security when set.
                                When not set, it takes the value of the corresponding field at the network level.
                              type: boolean
                            fixedIPs:
                              description: Specify pairs of subnet and/or IP address.
                                These should be subnets of the network with the given
                                NetworkID.
                              items:
                                properties:
                                  ipAddress:
                                    type: string
                                  subnet:
                                    description: |-
                                      Subnet is an openstack subnet query that will return the id of a subnet to create
                                      the fixed IP of a port in. This query must not return more than one subnet.
                                    properties:
                                      cidr:
                                        type: string
                                      description:
                                        type: string
                                      gateway_ip:
                                        type: string
                                      id:
                                        type: string
                                      ipVersion:
                                        type: integer
                                      ipv6AddressMode:
                                        type: string
                                      ipv6RaMode:
                                        type: string
                                      name:
                                        type: string
                                      notTags:
                                        type: string
                                      notTagsAny:
                                        type: string
                                      projectId:
                                        type: string
                                      tags:
                                        type: string
                                      tagsAny:
                                        type: string
                                    type: object
                                required:
                                - subnet
                                type: object
                              type: array
                            hostId:
                              description: The ID of the host where the port is allocated
                              type: string
                            macAddress:
                              type: string
                            nameSuffix:
                              description: Used to make the name of the port unique.
                                If unspecified, instead the 0-based index of the port
                                in the list is used.
                              type: string
                            network:
                              description: |-
                                Network is a query for an openstack network that the port will be created or discovered on.
                                This will fail if the query returns more than one network.
                              properties:
                                description:
                                  type: string
                                id:
                                  type: string
                                name:
                                  type: string
                                notTags:
                                  type: string
                                notTagsAny:
                                  type: string
                                projectId:
                                  type: string
                                tags:
                                  type: string
                                tagsAny:
                                  type: string
                              type: object
                            profile:
                              description: |-
                                Profile is a set of key-value pairs that are used for binding details.
                                We intentionally don't expose this as a map[string]string because we only want to enable
                                the users to set the values of the keys that are known to work in OpenStack Networking API.
                                See https://docs.openstack.org/api-ref/network/v2/index.html?expanded=create-port-detail#create-port
                              properties:
                                ovsHWOffload:
                                  description: OVSHWOffload enables or disables the
                                    OVS hardware offload feature.
                                  type: boolean
                                trustedVF:
                                  description: TrustedVF enables or disables the “trusted
                                    mode” for the VF.
                                  type: boolean
                              type: object
                            propagateUplinkStatus:
                              description: PropageteUplinkStatus enables or disables
                                the propagate uplink status on the port.
                              type: boolean
                            securityGroupFilters:
                              description: The names, uuids, filters or any combination
                                these of the security groups to assign to the instance
                              items:
                                properties:
                                  description:
                                    type: string
                                  id:
                                    type: string
                                  name:
                                    type: string
                                  notTags:
                                    type: string
                                  notTagsAny:
                                    type: string
                                  projectId:
                                    type: string
                                  tags:
                                    type: string
                                  tagsAny:
                                    type: string
                                type: object
                              type: array
                            tags:
                              description: |-
                                Tags applied to the port (and corresponding trunk, if a trunk is configured.)
                                These tags are applied in addition to the instance's tags, which will also be applied to the port.
                              items:
                                type: string
                              type: array
                              x-kubernetes-list-type: set
                            trunk:
                              description: Enables and disables trunk at port level.
                                If not provided, openStackMachine.Spec.Trunk is inherited.
                              type: boolean
                            valueSpecs:
                              description: |-
                                Value specs are extra parameters to include in the API request with OpenStack.
                                This is an extension point for the API, so what they do and if they are supported,
                                depends on the specific OpenStack implementation.
                              items:
                                description: ValueSpec represents a single value_spec
                                  key-value pair.
                                properties:
                                  key:
                                    description: Key is the key in the key-value pair.
                                    type: string
                                  name:
                                    description: |-
                                      Name is the name of the key-value pair.
                                      This is just for identifying the pair and will not be sent to the OpenStack API.
                                    type: string
                                  value:
                                    description: Value is the value in the key-value
                                      pair.
                                    type: string
                                required:
                                - key
                                - name
                                - value
                                type: object
                              type: array
                              x-kubernetes-list-map-keys:
                              - name
                              x-kubernetes-list-type: map
                            vnicType:
                              description: The virtual network interface card (vNIC)
                                type that is bound to the neutron port.
                              type: string
                          type: object
                        type: array
                      providerID:
                        description: ProviderID is the unique identifier as specified
                          by the cloud provider.
                        type: string
                      rootVolume:
                        description: The volume metadata to boot from
                        properties:
                          availabilityZone:
                            type: string
                          diskSize:
                            type: integer
                          volumeType:
                            type: string
                        type: object
                      securityGroups:
                        description: The names of the security groups to assign to
                          the instance
                        items:
                          properties:
                            description:
                              type: string
                            id:
                              type: string
                            name:
                              type: string
                            notTags:
                              type: string
                            notTagsAny:
                              type: string
                            projectId:
                              type: string
                            tags:
                              type: string
                            tagsAny:
                              type: string
                          type: object
                        type: array
                      serverGroupID:
                        description: The server group to assign the machine to
                        type: string
                      serverMetadata:
                        additionalProperties:
                          type: string
                        description: Metadata mapping. Allows you to create a map
                          of key value pairs to add to the server instance.
                        type: object
                      sshKeyName:
                        description: The ssh key to inject in the instance
                        type: string
                      tags:
                        description: |-
                          Machine tags
                          Requires Nova api 2.52 minimum!
                        items:
                          type: string
                        type: array
                        x-kubernetes-list-type: set
                      trunk:
                        description: Whether the server instance is created on a trunk
                          port or not.
                        type: boolean
                    required:
                    - flavor
                    type: object
                required:
                - spec
                type: object
            required:
            - template
            type: object
        type: object
    served: true
    storage: false
  - name: v1beta1
    schema:
      openAPIV3Schema:
        description: OpenStackMachineTemplate is the Schema for the openstackmachinetemplates
          API.
        properties:
          apiVersion:
            description: |-
              APIVersion defines the versioned schema of this representation of an object.
              Servers should convert recognized schemas to the latest internal value, and
              may reject unrecognized values.
              More info: https://git.k8s.io/community/contributors/devel/sig-architecture/api-conventions.md#resources
            type: string
          kind:
            description: |-
              Kind is a string value representing the REST resource this object represents.
              Servers may infer this from the endpoint the client submits requests to.
              Cannot be updated.
              In CamelCase.
              More info: https://git.k8s.io/community/contributors/devel/sig-architecture/api-conventions.md#types-kinds
            type: string
          metadata:
            type: object
          spec:
            description: OpenStackMachineTemplateSpec defines the desired state of
              OpenStackMachineTemplate.
            properties:
              template:
                description: OpenStackMachineTemplateResource describes the data needed
                  to create a OpenStackMachine from a template.
                properties:
                  spec:
                    description: Spec is the specification of the desired behavior
                      of the machine.
                    properties:
                      additionalBlockDevices:
                        description: AdditionalBlockDevices is a list of specifications
                          for additional block devices to attach to the server instance
                        items:
                          description: AdditionalBlockDevice is a block device to
                            attach to the server.
                          properties:
                            name:
                              description: |-
                                Name of the block device in the context of a machine.
                                If the block device is a volume, the Cinder volume will be named
                                as a combination of the machine name and this name.
                                Also, this name will be used for tagging the block device.
                                Information about the block device tag can be obtained from the OpenStack
                                metadata API or the config drive.
                                Name cannot be 'root', which is reserved for the root volume.
                              type: string
                            sizeGiB:
                              description: SizeGiB is the size of the block device
                                in gibibytes (GiB).
                              minimum: 1
                              type: integer
                            storage:
                              description: |-
                                Storage specifies the storage type of the block device and
                                additional storage options.
                              properties:
                                type:
                                  description: |-
                                    Type is the type of block device to create.
                                    This can be either "Volume" or "Local".
                                  type: string
                                volume:
                                  description: Volume contains additional storage
                                    options for a volume block device.
                                  properties:
                                    availabilityZone:
                                      description: |-
                                        AvailabilityZone is the volume availability zone to create the volume
                                        in. If not specified, the volume will be created without an explicit
                                        availability zone.
                                      properties:
                                        from:
                                          default: Name
                                          description: |-
                                            From specifies where we will obtain the availability zone for the
                                            volume. The options are "Name" and "Machine". If "Name" is specified
                                            then the Name field must also be specified. If "Machine" is specified
                                            the volume will use the value of FailureDomain, if any, from the
                                            associated Machine.
                                          enum:
                                          - Name
                                          - Machine
                                          type: string
                                        name:
                                          description: |-
                                            Name is the name of a volume availability zone to use. It is required
                                            if From is "Name". The volume availability zone name may not contain
                                            spaces.
                                          minLength: 1
                                          pattern: ^[^ ]+$
                                          type: string
                                      type: object
                                      x-kubernetes-validations:
                                      - message: name is required when from is 'Name'
                                          or default
                                        rule: '!has(self.from) || self.from == ''Name''
                                          ? has(self.name) : !has(self.name)'
                                    type:
                                      description: |-
                                        Type is the Cinder volume type of the volume.
                                        If omitted, the default Cinder volume type that is configured in the OpenStack cloud
                                        will be used.
                                      type: string
                                  type: object
                              required:
                              - type
                              type: object
                          required:
                          - name
                          - sizeGiB
                          - storage
                          type: object
                        type: array
                        x-kubernetes-list-map-keys:
                        - name
                        x-kubernetes-list-type: map
                      configDrive:
                        description: Config Drive support
                        type: boolean
                      flavor:
                        description: The flavor reference for the flavor for your
                          server instance.
                        type: string
                      floatingIPPoolRef:
                        description: |-
                          floatingIPPoolRef is a reference to a IPPool that will be assigned
                          to an IPAddressClaim. Once the IPAddressClaim is fulfilled, the FloatingIP
                          will be assigned to the OpenStackMachine.
                        properties:
                          apiGroup:
                            description: |-
                              APIGroup is the group for the resource being referenced.
                              If APIGroup is not specified, the specified Kind must be in the core API group.
                              For any other third-party types, APIGroup is required.
                            type: string
                          kind:
                            description: Kind is the type of resource being referenced
                            type: string
                          name:
                            description: Name is the name of resource being referenced
                            type: string
                        required:
                        - kind
                        - name
                        type: object
                        x-kubernetes-map-type: atomic
                      identityRef:
                        description: |-
                          IdentityRef is a reference to a secret holding OpenStack credentials
                          to be used when reconciling this machine. If not specified, the
                          credentials specified in the cluster will be used.
                        properties:
                          cloudName:
                            description: CloudName specifies the name of the entry
                              in the clouds.yaml file to use.
                            type: string
                          name:
                            description: |-
                              Name is the name of a secret in the same namespace as the resource being provisioned.
                              The secret must contain a key named `clouds.yaml` which contains an OpenStack clouds.yaml file.
                              The secret may optionally contain a key named `cacert` containing a PEM-encoded CA certificate.
                            type: string
                        required:
                        - cloudName
                        - name
                        type: object
                      image:
                        description: |-
                          The image to use for your server instance.
                          If the rootVolume is specified, this will be used when creating the root volume.
                        maxProperties: 1
                        minProperties: 1
                        properties:
                          filter:
                            description: |-
                              Filter describes a query for an image. If specified, the combination
                              of name and tags must return a single matching image or an error will
                              be raised.
                            minProperties: 1
                            properties:
                              name:
                                description: The name of the desired image. If specified,
                                  the combination of name and tags must return a single
                                  matching image or an error will be raised.
                                type: string
                              tags:
                                description: The tags associated with the desired
                                  image. If specified, the combination of name and
                                  tags must return a single matching image or an error
                                  will be raised.
                                items:
                                  type: string
                                type: array
                                x-kubernetes-list-type: set
                            type: object
                          id:
                            description: ID is the uuid of the image. ID will not
                              be validated before use.
                            format: uuid
                            type: string
                        type: object
                      ports:
                        description: |-
                          Ports to be attached to the server instance. They are created if a port with the given name does not already exist.
                          If not specified a default port will be added for the default cluster network.
                        items:
                          properties:
                            adminStateUp:
                              description: AdminStateUp specifies whether the port
                                should be created in the up (true) or down (false)
                                state. The default is up.
                              type: boolean
                            allowedAddressPairs:
                              description: |-
                                AllowedAddressPairs is a list of address pairs which Neutron will
                                allow the port to send traffic from in addition to the port's
                                addresses. If not specified, the MAC Address will be the MAC Address
                                of the port. Depending on the configuration of Neutron, it may be
                                supported to specify a CIDR instead of a specific IP address.
                              items:
                                properties:
                                  ipAddress:
                                    description: |-
                                      IPAddress is the IP address of the allowed address pair. Depending on
                                      the configuration of Neutron, it may be supported to specify a CIDR
                                      instead of a specific IP address.
                                    type: string
                                  macAddress:
                                    description: |-
                                      MACAddress is the MAC address of the allowed address pair. If not
                                      specified, the MAC address will be the MAC address of the port.
                                    type: string
                                required:
                                - ipAddress
                                type: object
                              type: array
                            description:
                              description: Description is a human-readable description
                                for the port.
                              type: string
                            disablePortSecurity:
                              description: |-
                                DisablePortSecurity enables or disables the port security when set.
                                When not set, it takes the value of the corresponding field at the network level.
                              type: boolean
                            fixedIPs:
                              description: FixedIPs is a list of pairs of subnet and/or
                                IP address to assign to the port. If specified, these
                                must be subnets of the port's network.
                              items:
                                properties:
                                  ipAddress:
                                    description: |-
                                      IPAddress is a specific IP address to assign to the port. If Subnet
                                      is also specified, IPAddress must be a valid IP address in the
                                      subnet. If Subnet is not specified, IPAddress must be a valid IP
                                      address in any subnet of the port's network.
                                    type: string
                                  subnet:
                                    description: |-
                                      Subnet is an openstack subnet query that will return the id of a subnet to create
                                      the fixed IP of a port in. This query must not return more than one subnet.
                                    maxProperties: 1
                                    minProperties: 1
                                    properties:
                                      filter:
                                        description: Filter specifies a filter to
                                          select the subnet. It must match exactly
                                          one subnet.
                                        minProperties: 1
                                        properties:
                                          cidr:
                                            type: string
                                          description:
                                            type: string
                                          gatewayIP:
                                            type: string
                                          ipVersion:
                                            type: integer
                                          ipv6AddressMode:
                                            type: string
                                          ipv6RAMode:
                                            type: string
                                          name:
                                            type: string
                                          notTags:
                                            description: |-
                                              NotTags is a list of tags to filter by. If specified, resources which
                                              contain all of the given tags will be excluded from the result.
                                            items:
                                              description: |-
                                                NeutronTag represents a tag on a Neutron resource.
                                                It may not be empty and may not contain commas.
                                              minLength: 1
                                              pattern: ^[^,]+$
                                              type: string
                                            type: array
                                            x-kubernetes-list-type: set
                                          notTagsAny:
                                            description: |-
                                              NotTagsAny is a list of tags to filter by. If specified, resources
                                              which contain any of the given tags will be excluded from the result.
                                            items:
                                              description: |-
                                                NeutronTag represents a tag on a Neutron resource.
                                                It may not be empty and may not contain commas.
                                              minLength: 1
                                              pattern: ^[^,]+$
                                              type: string
                                            type: array
                                            x-kubernetes-list-type: set
                                          projectID:
                                            type: string
                                          tags:
                                            description: |-
                                              Tags is a list of tags to filter by. If specified, the resource must
                                              have all of the tags specified to be included in the result.
                                            items:
                                              description: |-
                                                NeutronTag represents a tag on a Neutron resource.
                                                It may not be empty and may not contain commas.
                                              minLength: 1
                                              pattern: ^[^,]+$
                                              type: string
                                            type: array
                                            x-kubernetes-list-type: set
                                          tagsAny:
                                            description: |-
                                              TagsAny is a list of tags to filter by. If specified, the resource
                                              must have at least one of the tags specified to be included in the
                                              result.
                                            items:
                                              description: |-
                                                NeutronTag represents a tag on a Neutron resource.
                                                It may not be empty and may not contain commas.
                                              minLength: 1
                                              pattern: ^[^,]+$
                                              type: string
                                            type: array
                                            x-kubernetes-list-type: set
                                        type: object
                                      id:
                                        description: ID is the uuid of the subnet.
                                          It will not be validated.
                                        format: uuid
                                        type: string
                                    type: object
                                type: object
                              type: array
                              x-kubernetes-list-type: atomic
                            hostID:
                              description: HostID specifies the ID of the host where
                                the port resides.
                              type: string
                            macAddress:
                              description: MACAddress specifies the MAC address of
                                the port. If not specified, the MAC address will be
                                generated.
                              type: string
                            nameSuffix:
                              description: NameSuffix will be appended to the name
                                of the port if specified. If unspecified, instead
                                the 0-based index of the port in the list is used.
                              type: string
                            network:
                              description: |-
                                Network is a query for an openstack network that the port will be created or discovered on.
                                This will fail if the query returns more than one network.
                              maxProperties: 1
                              minProperties: 1
                              properties:
                                filter:
                                  description: Filter specifies a filter to select
                                    an OpenStack network. If provided, cannot be empty.
                                  minProperties: 1
                                  properties:
                                    description:
                                      type: string
                                    name:
                                      type: string
                                    notTags:
                                      description: |-
                                        NotTags is a list of tags to filter by. If specified, resources which
                                        contain all of the given tags will be excluded from the result.
                                      items:
                                        description: |-
                                          NeutronTag represents a tag on a Neutron resource.
                                          It may not be empty and may not contain commas.
                                        minLength: 1
                                        pattern: ^[^,]+$
                                        type: string
                                      type: array
                                      x-kubernetes-list-type: set
                                    notTagsAny:
                                      description: |-
                                        NotTagsAny is a list of tags to filter by. If specified, resources
                                        which contain any of the given tags will be excluded from the result.
                                      items:
                                        description: |-
                                          NeutronTag represents a tag on a Neutron resource.
                                          It may not be empty and may not contain commas.
                                        minLength: 1
                                        pattern: ^[^,]+$
                                        type: string
                                      type: array
                                      x-kubernetes-list-type: set
                                    projectID:
                                      type: string
                                    tags:
                                      description: |-
                                        Tags is a list of tags to filter by. If specified, the resource must
                                        have all of the tags specified to be included in the result.
                                      items:
                                        description: |-
                                          NeutronTag represents a tag on a Neutron resource.
                                          It may not be empty and may not contain commas.
                                        minLength: 1
                                        pattern: ^[^,]+$
                                        type: string
                                      type: array
                                      x-kubernetes-list-type: set
                                    tagsAny:
                                      description: |-
                                        TagsAny is a list of tags to filter by. If specified, the resource
                                        must have at least one of the tags specified to be included in the
                                        result.
                                      items:
                                        description: |-
                                          NeutronTag represents a tag on a Neutron resource.
                                          It may not be empty and may not contain commas.
                                        minLength: 1
                                        pattern: ^[^,]+$
                                        type: string
                                      type: array
                                      x-kubernetes-list-type: set
                                  type: object
                                id:
                                  description: ID is the ID of the network to use.
                                    If ID is provided, the other filters cannot be
                                    provided. Must be in UUID format.
                                  format: uuid
                                  type: string
                              type: object
                            profile:
                              description: |-
                                Profile is a set of key-value pairs that are used for binding
                                details. We intentionally don't expose this as a map[string]string
                                because we only want to enable the users to set the values of the
                                keys that are known to work in OpenStack Networking API.  See
                                https://docs.openstack.org/api-ref/network/v2/index.html?expanded=create-port-detail#create-port
                                To set profiles, your tenant needs permissions rule:create_port, and
                                rule:create_port:binding:profile
                              properties:
                                ovsHWOffload:
                                  description: OVSHWOffload enables or disables the
                                    OVS hardware offload feature.
                                  type: boolean
                                trustedVF:
                                  description: TrustedVF enables or disables the “trusted
                                    mode” for the VF.
                                  type: boolean
                              type: object
                            propagateUplinkStatus:
                              description: PropageteUplinkStatus enables or disables
                                the propagate uplink status on the port.
                              type: boolean
                            securityGroups:
                              description: SecurityGroups is a list of the names,
                                uuids, filters or any combination these of the security
                                groups to assign to the instance.
                              items:
                                description: SecurityGroupParam specifies an OpenStack
                                  security group. It may be specified by ID or filter,
                                  but not both.
                                maxProperties: 1
                                minProperties: 1
                                properties:
                                  filter:
                                    description: Filter specifies a query to select
                                      an OpenStack security group. If provided, cannot
                                      be empty.
                                    minProperties: 1
                                    properties:
                                      description:
                                        type: string
                                      name:
                                        type: string
                                      notTags:
                                        description: |-
                                          NotTags is a list of tags to filter by. If specified, resources which
                                          contain all of the given tags will be excluded from the result.
                                        items:
                                          description: |-
                                            NeutronTag represents a tag on a Neutron resource.
                                            It may not be empty and may not contain commas.
                                          minLength: 1
                                          pattern: ^[^,]+$
                                          type: string
                                        type: array
                                        x-kubernetes-list-type: set
                                      notTagsAny:
                                        description: |-
                                          NotTagsAny is a list of tags to filter by. If specified, resources
                                          which contain any of the given tags will be excluded from the result.
                                        items:
                                          description: |-
                                            NeutronTag represents a tag on a Neutron resource.
                                            It may not be empty and may not contain commas.
                                          minLength: 1
                                          pattern: ^[^,]+$
                                          type: string
                                        type: array
                                        x-kubernetes-list-type: set
                                      projectID:
                                        type: string
                                      tags:
                                        description: |-
                                          Tags is a list of tags to filter by. If specified, the resource must
                                          have all of the tags specified to be included in the result.
                                        items:
                                          description: |-
                                            NeutronTag represents a tag on a Neutron resource.
                                            It may not be empty and may not contain commas.
                                          minLength: 1
                                          pattern: ^[^,]+$
                                          type: string
                                        type: array
                                        x-kubernetes-list-type: set
                                      tagsAny:
                                        description: |-
                                          TagsAny is a list of tags to filter by. If specified, the resource
                                          must have at least one of the tags specified to be included in the
                                          result.
                                        items:
                                          description: |-
                                            NeutronTag represents a tag on a Neutron resource.
                                            It may not be empty and may not contain commas.
                                          minLength: 1
                                          pattern: ^[^,]+$
                                          type: string
                                        type: array
                                        x-kubernetes-list-type: set
                                    type: object
                                  id:
                                    description: ID is the ID of the security group
                                      to use. If ID is provided, the other filters
                                      cannot be provided. Must be in UUID format.
                                    format: uuid
                                    type: string
                                type: object
                              type: array
                              x-kubernetes-list-type: atomic
                            tags:
                              description: |-
                                Tags applied to the port (and corresponding trunk, if a trunk is configured.)
                                These tags are applied in addition to the instance's tags, which will also be applied to the port.
                              items:
                                type: string
                              type: array
                              x-kubernetes-list-type: set
                            trunk:
                              description: |-
                                Trunk specifies whether trunking is enabled at the port level. If not
                                provided the value is inherited from the machine, or false for a
                                bastion host.
                              type: boolean
                            valueSpecs:
                              description: |-
                                Value specs are extra parameters to include in the API request with OpenStack.
                                This is an extension point for the API, so what they do and if they are supported,
                                depends on the specific OpenStack implementation.
                              items:
                                description: ValueSpec represents a single value_spec
                                  key-value pair.
                                properties:
                                  key:
                                    description: Key is the key in the key-value pair.
                                    type: string
                                  name:
                                    description: |-
                                      Name is the name of the key-value pair.
                                      This is just for identifying the pair and will not be sent to the OpenStack API.
                                    type: string
                                  value:
                                    description: Value is the value in the key-value
                                      pair.
                                    type: string
                                required:
                                - key
                                - name
                                - value
                                type: object
                              type: array
                              x-kubernetes-list-map-keys:
                              - name
                              x-kubernetes-list-type: map
                            vnicType:
                              description: |-
                                VNICType specifies the type of vNIC which this port should be
                                attached to. This is used to determine which mechanism driver(s) to
                                be used to bind the port. The valid values are normal, macvtap,
                                direct, baremetal, direct-physical, virtio-forwarder, smart-nic and
                                remote-managed, although these values will not be validated in this
                                API to ensure compatibility with future neutron changes or custom
                                implementations. What type of vNIC is actually available depends on
                                deployments. If not specified, the Neutron default value is used.
                              type: string
                          type: object
                        type: array
                      providerID:
                        description: ProviderID is the unique identifier as specified
                          by the cloud provider.
                        type: string
                      rootVolume:
                        description: The volume metadata to boot from
                        properties:
                          availabilityZone:
                            description: |-
                              AvailabilityZone is the volume availability zone to create the volume
                              in. If not specified, the volume will be created without an explicit
                              availability zone.
                            properties:
                              from:
                                default: Name
                                description: |-
                                  From specifies where we will obtain the availability zone for the
                                  volume. The options are "Name" and "Machine". If "Name" is specified
                                  then the Name field must also be specified. If "Machine" is specified
                                  the volume will use the value of FailureDomain, if any, from the
                                  associated Machine.
                                enum:
                                - Name
                                - Machine
                                type: string
                              name:
                                description: |-
                                  Name is the name of a volume availability zone to use. It is required
                                  if From is "Name". The volume availability zone name may not contain
                                  spaces.
                                minLength: 1
                                pattern: ^[^ ]+$
                                type: string
                            type: object
                            x-kubernetes-validations:
                            - message: name is required when from is 'Name' or default
                              rule: '!has(self.from) || self.from == ''Name'' ? has(self.name)
                                : !has(self.name)'
                          sizeGiB:
                            description: SizeGiB is the size of the block device in
                              gibibytes (GiB).
                            minimum: 1
                            type: integer
                          type:
                            description: |-
                              Type is the Cinder volume type of the volume.
                              If omitted, the default Cinder volume type that is configured in the OpenStack cloud
                              will be used.
                            type: string
                        required:
                        - sizeGiB
                        type: object
                      securityGroups:
                        description: The names of the security groups to assign to
                          the instance
                        items:
                          description: SecurityGroupParam specifies an OpenStack security
                            group. It may be specified by ID or filter, but not both.
                          maxProperties: 1
                          minProperties: 1
                          properties:
                            filter:
                              description: Filter specifies a query to select an OpenStack
                                security group. If provided, cannot be empty.
                              minProperties: 1
                              properties:
                                description:
                                  type: string
                                name:
                                  type: string
                                notTags:
                                  description: |-
                                    NotTags is a list of tags to filter by. If specified, resources which
                                    contain all of the given tags will be excluded from the result.
                                  items:
                                    description: |-
                                      NeutronTag represents a tag on a Neutron resource.
                                      It may not be empty and may not contain commas.
                                    minLength: 1
                                    pattern: ^[^,]+$
                                    type: string
                                  type: array
                                  x-kubernetes-list-type: set
                                notTagsAny:
                                  description: |-
                                    NotTagsAny is a list of tags to filter by. If specified, resources
                                    which contain any of the given tags will be excluded from the result.
                                  items:
                                    description: |-
                                      NeutronTag represents a tag on a Neutron resource.
                                      It may not be empty and may not contain commas.
                                    minLength: 1
                                    pattern: ^[^,]+$
                                    type: string
                                  type: array
                                  x-kubernetes-list-type: set
                                projectID:
                                  type: string
                                tags:
                                  description: |-
                                    Tags is a list of tags to filter by. If specified, the resource must
                                    have all of the tags specified to be included in the result.
                                  items:
                                    description: |-
                                      NeutronTag represents a tag on a Neutron resource.
                                      It may not be empty and may not contain commas.
                                    minLength: 1
                                    pattern: ^[^,]+$
                                    type: string
                                  type: array
                                  x-kubernetes-list-type: set
                                tagsAny:
                                  description: |-
                                    TagsAny is a list of tags to filter by. If specified, the resource
                                    must have at least one of the tags specified to be included in the
                                    result.
                                  items:
                                    description: |-
                                      NeutronTag represents a tag on a Neutron resource.
                                      It may not be empty and may not contain commas.
                                    minLength: 1
                                    pattern: ^[^,]+$
                                    type: string
                                  type: array
                                  x-kubernetes-list-type: set
                              type: object
                            id:
                              description: ID is the ID of the security group to use.
                                If ID is provided, the other filters cannot be provided.
                                Must be in UUID format.
                              format: uuid
                              type: string
                          type: object
                        type: array
                      serverGroup:
                        description: The server group to assign the machine to.
                        maxProperties: 1
                        minProperties: 1
                        properties:
                          filter:
                            description: Filter specifies a query to select an OpenStack
                              server group. If provided, it cannot be empty.
                            minProperties: 1
                            properties:
                              name:
                                description: Name is the name of a server group to
                                  look for.
                                type: string
                            type: object
                          id:
                            description: ID is the ID of the server group to use.
                            format: uuid
                            type: string
                        type: object
                      serverMetadata:
                        description: Metadata mapping. Allows you to create a map
                          of key value pairs to add to the server instance.
                        items:
                          properties:
                            key:
                              description: Key is the server metadata key
                              maxLength: 255
                              type: string
                            value:
                              description: Value is the server metadata value
                              maxLength: 255
                              type: string
                          required:
                          - key
                          - value
                          type: object
                        type: array
                        x-kubernetes-list-map-keys:
                        - key
                        x-kubernetes-list-type: map
                      sshKeyName:
                        description: The ssh key to inject in the instance
                        type: string
                      tags:
                        description: |-
                          Tags which will be added to the machine and all dependent resources
                          which support them. These are in addition to Tags defined on the
                          cluster.
                          Requires Nova api 2.52 minimum!
                        items:
                          type: string
                        type: array
                        x-kubernetes-list-type: set
                      trunk:
                        description: Whether the server instance is created on a trunk
                          port or not.
                        type: boolean
                    required:
                    - flavor
                    - image
                    type: object
                required:
                - spec
                type: object
            required:
            - template
            type: object
        type: object
    served: true
    storage: true<|MERGE_RESOLUTION|>--- conflicted
+++ resolved
@@ -1051,15 +1051,9 @@
                           server instance.
                         type: string
                       floatingIP:
-<<<<<<< HEAD
-                        description: The floatingIP which will be associated to the
-                          machine, only used for master. The floatingIP should have
-                          been created and haven't been associated.
-=======
                         description: |-
                           The floatingIP which will be associated to the machine, only used for master.
                           The floatingIP should have been created and haven't been associated.
->>>>>>> f4e5bdf8
                         type: string
                       identityRef:
                         description: |-
