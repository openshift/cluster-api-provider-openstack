---
apiVersion: admissionregistration.k8s.io/v1
kind: MutatingWebhookConfiguration
metadata:
  creationTimestamp: null
  name: mutating-webhook-configuration
webhooks:
- admissionReviewVersions:
  - v1beta1
  clientConfig:
    service:
      name: webhook-service
      namespace: system
      path: /mutate-infrastructure-cluster-x-k8s-io-v1alpha6-openstackcluster
  failurePolicy: Fail
  matchPolicy: Equivalent
  name: default.openstackcluster.infrastructure.cluster.x-k8s.io
  rules:
  - apiGroups:
    - infrastructure.cluster.x-k8s.io
    apiVersions:
    - v1alpha6
    operations:
    - CREATE
    - UPDATE
    resources:
    - openstackclusters
  sideEffects: None
- admissionReviewVersions:
  - v1beta1
  clientConfig:
    service:
      name: webhook-service
      namespace: system
      path: /mutate-infrastructure-cluster-x-k8s-io-v1alpha6-openstackclustertemplate
  failurePolicy: Fail
  matchPolicy: Equivalent
  name: default.openstackclustertemplate.infrastructure.cluster.x-k8s.io
  rules:
  - apiGroups:
    - infrastructure.cluster.x-k8s.io
    apiVersions:
    - v1alpha6
    operations:
    - CREATE
    - UPDATE
    resources:
    - openstackclustertemplates
  sideEffects: None
- admissionReviewVersions:
  - v1beta1
  clientConfig:
    service:
      name: webhook-service
      namespace: system
      path: /mutate-infrastructure-cluster-x-k8s-io-v1alpha6-openstackmachine
  failurePolicy: Fail
  matchPolicy: Equivalent
  name: default.openstackmachine.infrastructure.cluster.x-k8s.io
  rules:
  - apiGroups:
    - infrastructure.cluster.x-k8s.io
    apiVersions:
    - v1alpha6
    operations:
    - CREATE
    - UPDATE
    resources:
    - openstackmachines
  sideEffects: None
<<<<<<< HEAD

=======
>>>>>>> 2d8a5bdd
---
apiVersion: admissionregistration.k8s.io/v1
kind: ValidatingWebhookConfiguration
metadata:
  creationTimestamp: null
  name: validating-webhook-configuration
webhooks:
- admissionReviewVersions:
  - v1beta1
  clientConfig:
    service:
      name: webhook-service
      namespace: system
<<<<<<< HEAD
      path: /validate-infrastructure-cluster-x-k8s-io-v1alpha5-openstackcluster
=======
      path: /validate-infrastructure-cluster-x-k8s-io-v1alpha6-openstackcluster
>>>>>>> 2d8a5bdd
  failurePolicy: Fail
  matchPolicy: Equivalent
  name: validation.openstackcluster.infrastructure.cluster.x-k8s.io
  rules:
  - apiGroups:
    - infrastructure.cluster.x-k8s.io
    apiVersions:
<<<<<<< HEAD
    - v1alpha5
=======
    - v1alpha6
>>>>>>> 2d8a5bdd
    operations:
    - CREATE
    - UPDATE
    resources:
    - openstackclusters
  sideEffects: None
- admissionReviewVersions:
  - v1beta1
  clientConfig:
    service:
      name: webhook-service
      namespace: system
<<<<<<< HEAD
      path: /validate-infrastructure-cluster-x-k8s-io-v1alpha5-openstackclustertemplate
=======
      path: /validate-infrastructure-cluster-x-k8s-io-v1alpha6-openstackclustertemplate
>>>>>>> 2d8a5bdd
  failurePolicy: Fail
  matchPolicy: Equivalent
  name: validation.openstackclustertemplate.infrastructure.cluster.x-k8s.io
  rules:
  - apiGroups:
    - infrastructure.cluster.x-k8s.io
    apiVersions:
<<<<<<< HEAD
    - v1alpha5
=======
    - v1alpha6
>>>>>>> 2d8a5bdd
    operations:
    - CREATE
    - UPDATE
    resources:
    - openstackclustertemplates
  sideEffects: None
- admissionReviewVersions:
  - v1beta1
  clientConfig:
    service:
      name: webhook-service
      namespace: system
<<<<<<< HEAD
      path: /validate-infrastructure-cluster-x-k8s-io-v1alpha5-openstackmachine
=======
      path: /validate-infrastructure-cluster-x-k8s-io-v1alpha6-openstackmachine
>>>>>>> 2d8a5bdd
  failurePolicy: Fail
  matchPolicy: Equivalent
  name: validation.openstackmachine.infrastructure.cluster.x-k8s.io
  rules:
  - apiGroups:
    - infrastructure.cluster.x-k8s.io
    apiVersions:
<<<<<<< HEAD
    - v1alpha5
=======
    - v1alpha6
>>>>>>> 2d8a5bdd
    operations:
    - CREATE
    - UPDATE
    resources:
    - openstackmachines
  sideEffects: None
- admissionReviewVersions:
  - v1beta1
  clientConfig:
    service:
      name: webhook-service
      namespace: system
<<<<<<< HEAD
      path: /validate-infrastructure-cluster-x-k8s-io-v1alpha5-openstackmachinetemplate
=======
      path: /validate-infrastructure-cluster-x-k8s-io-v1alpha6-openstackmachinetemplate
>>>>>>> 2d8a5bdd
  failurePolicy: Fail
  matchPolicy: Equivalent
  name: validation.openstackmachinetemplate.infrastructure.cluster.x-k8s.io
  rules:
  - apiGroups:
    - infrastructure.cluster.x-k8s.io
    apiVersions:
<<<<<<< HEAD
    - v1alpha5
=======
    - v1alpha6
>>>>>>> 2d8a5bdd
    operations:
    - CREATE
    - UPDATE
    resources:
    - openstackmachinetemplates
  sideEffects: None<|MERGE_RESOLUTION|>--- conflicted
+++ resolved
@@ -68,10 +68,7 @@
     resources:
     - openstackmachines
   sideEffects: None
-<<<<<<< HEAD
 
-=======
->>>>>>> 2d8a5bdd
 ---
 apiVersion: admissionregistration.k8s.io/v1
 kind: ValidatingWebhookConfiguration
@@ -85,11 +82,7 @@
     service:
       name: webhook-service
       namespace: system
-<<<<<<< HEAD
-      path: /validate-infrastructure-cluster-x-k8s-io-v1alpha5-openstackcluster
-=======
       path: /validate-infrastructure-cluster-x-k8s-io-v1alpha6-openstackcluster
->>>>>>> 2d8a5bdd
   failurePolicy: Fail
   matchPolicy: Equivalent
   name: validation.openstackcluster.infrastructure.cluster.x-k8s.io
@@ -97,11 +90,7 @@
   - apiGroups:
     - infrastructure.cluster.x-k8s.io
     apiVersions:
-<<<<<<< HEAD
-    - v1alpha5
-=======
     - v1alpha6
->>>>>>> 2d8a5bdd
     operations:
     - CREATE
     - UPDATE
@@ -114,11 +103,7 @@
     service:
       name: webhook-service
       namespace: system
-<<<<<<< HEAD
-      path: /validate-infrastructure-cluster-x-k8s-io-v1alpha5-openstackclustertemplate
-=======
       path: /validate-infrastructure-cluster-x-k8s-io-v1alpha6-openstackclustertemplate
->>>>>>> 2d8a5bdd
   failurePolicy: Fail
   matchPolicy: Equivalent
   name: validation.openstackclustertemplate.infrastructure.cluster.x-k8s.io
@@ -126,11 +111,7 @@
   - apiGroups:
     - infrastructure.cluster.x-k8s.io
     apiVersions:
-<<<<<<< HEAD
-    - v1alpha5
-=======
     - v1alpha6
->>>>>>> 2d8a5bdd
     operations:
     - CREATE
     - UPDATE
@@ -143,11 +124,7 @@
     service:
       name: webhook-service
       namespace: system
-<<<<<<< HEAD
-      path: /validate-infrastructure-cluster-x-k8s-io-v1alpha5-openstackmachine
-=======
       path: /validate-infrastructure-cluster-x-k8s-io-v1alpha6-openstackmachine
->>>>>>> 2d8a5bdd
   failurePolicy: Fail
   matchPolicy: Equivalent
   name: validation.openstackmachine.infrastructure.cluster.x-k8s.io
@@ -155,11 +132,7 @@
   - apiGroups:
     - infrastructure.cluster.x-k8s.io
     apiVersions:
-<<<<<<< HEAD
-    - v1alpha5
-=======
     - v1alpha6
->>>>>>> 2d8a5bdd
     operations:
     - CREATE
     - UPDATE
@@ -172,11 +145,7 @@
     service:
       name: webhook-service
       namespace: system
-<<<<<<< HEAD
-      path: /validate-infrastructure-cluster-x-k8s-io-v1alpha5-openstackmachinetemplate
-=======
       path: /validate-infrastructure-cluster-x-k8s-io-v1alpha6-openstackmachinetemplate
->>>>>>> 2d8a5bdd
   failurePolicy: Fail
   matchPolicy: Equivalent
   name: validation.openstackmachinetemplate.infrastructure.cluster.x-k8s.io
@@ -184,11 +153,7 @@
   - apiGroups:
     - infrastructure.cluster.x-k8s.io
     apiVersions:
-<<<<<<< HEAD
-    - v1alpha5
-=======
     - v1alpha6
->>>>>>> 2d8a5bdd
     operations:
     - CREATE
     - UPDATE
