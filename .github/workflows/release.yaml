--- conflicted
+++ resolved
@@ -23,11 +23,7 @@
       - name: Calculate go version
         run: echo "go_version=$(make go-version)" >> $GITHUB_ENV
       - name: Set up Go
-<<<<<<< HEAD
-        uses: actions/setup-go@d35c59abb061a4a6fb18e82ac0862c26744d6ab5 # tag=v5.5.0
-=======
         uses: actions/setup-go@4dc6199c7b1a012772edbd06daecab0f50c9053c # tag=v6.1.0
->>>>>>> cca21f00
         with:
           go-version: ${{ env.go_version }}
       - name: generate release artifacts
@@ -41,11 +37,7 @@
         env:
           GH_TOKEN: ${{ github.token }}
       - name: Release
-<<<<<<< HEAD
-        uses: softprops/action-gh-release@72f2c25fcb47643c292f7107632f7a47c1df5cd8 # tag=v2.3.2
-=======
         uses: softprops/action-gh-release@a06a81a03ee405af7f2048a818ed3f03bbf83c7b # tag=v2.5.0
->>>>>>> cca21f00
         with:
           draft: true
           files: out/*
