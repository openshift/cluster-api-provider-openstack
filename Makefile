# Copyright 2019 The Kubernetes Authors.
#
# Licensed under the Apache License, Version 2.0 (the "License");
# you may not use this file except in compliance with the License.
# You may obtain a copy of the License at
#
# 	http://www.apache.org/licenses/LICENSE-2.0
#
# Unless required by applicable law or agreed to in writing, software
# distributed under the License is distributed on an "AS IS" BASIS,
# WITHOUT WARRANTIES OR CONDITIONS OF ANY KIND, either express or implied.
# See the License for the specific language governing permissions and
# limitations under the License.

ROOT_DIR_RELATIVE := .

include $(ROOT_DIR_RELATIVE)/common.mk

# If you update this file, please follow
# https://www.thapaliya.com/en/writings/well-documented-makefiles/

# Active module mode, as we use go modules to manage dependencies
export GO111MODULE=on
unexport GOPATH

# Enables shell script tracing. Enable by running: TRACE=1 make <target>
TRACE ?= 0

# Go
GO_VERSION ?= 1.23.8

# Directories.
ARTIFACTS ?= $(REPO_ROOT)/_artifacts
TOOLS_DIR := hack/tools
BIN_DIR := bin
TOOLS_DIR_DEPS := $(TOOLS_DIR)/go.sum $(TOOLS_DIR)/go.mod $(TOOLS_DIR)/Makefile
TOOLS_BIN_DIR := $(TOOLS_DIR)/$(BIN_DIR)

REPO_ROOT := $(shell git rev-parse --show-toplevel)
GH_REPO ?= kubernetes-sigs/cluster-api-provider-openstack
TEST_E2E_DIR := test/e2e

# Files
E2E_DATA_DIR ?= $(REPO_ROOT)/test/e2e/data
E2E_CONF_PATH  ?= $(E2E_DATA_DIR)/e2e_conf.yaml
KUBETEST_CONF_PATH ?= $(abspath $(E2E_DATA_DIR)/kubetest/conformance.yaml)
KUBETEST_FAST_CONF_PATH ?= $(abspath $(E2E_DATA_DIR)/kubetest/conformance-fast.yaml)
GO_INSTALL := ./scripts/go_install.sh

# go-apidiff
GO_APIDIFF_VER := v0.8.2
GO_APIDIFF_BIN := go-apidiff
GO_APIDIFF_PKG := github.com/joelanford/go-apidiff

# govulncheck
GOVULNCHECK_VER := v1.1.4
GOVULNCHECK_BIN := govulncheck
GOVULNCHECK_PKG := golang.org/x/vuln/cmd/govulncheck

TRIVY_VER := 0.49.1

# Binaries.
CONTROLLER_GEN := $(TOOLS_BIN_DIR)/controller-gen
CONVERSION_GEN := $(TOOLS_BIN_DIR)/conversion-gen
ENVSUBST := $(TOOLS_BIN_DIR)/envsubst
GINKGO := $(TOOLS_BIN_DIR)/ginkgo
GOJQ := $(TOOLS_BIN_DIR)/gojq
GOLANGCI_LINT := $(TOOLS_BIN_DIR)/golangci-lint
GOTESTSUM := $(TOOLS_BIN_DIR)/gotestsum
KUSTOMIZE := $(TOOLS_BIN_DIR)/kustomize
MOCKGEN := $(TOOLS_BIN_DIR)/mockgen
RELEASE_NOTES := $(TOOLS_BIN_DIR)/release-notes
SETUP_ENVTEST := $(TOOLS_BIN_DIR)/setup-envtest
GEN_CRD_API_REFERENCE_DOCS := $(TOOLS_BIN_DIR)/gen-crd-api-reference-docs
GO_APIDIFF := $(TOOLS_BIN_DIR)/$(GO_APIDIFF_BIN)-$(GO_APIDIFF_VER)
GOVULNCHECK := $(TOOLS_BIN_DIR)/$(GOVULNCHECK_BIN)-$(GOVULNCHECK_VER)

# Kubebuilder
export KUBEBUILDER_ENVTEST_KUBERNETES_VERSION ?= 1.28.0
export KUBEBUILDER_CONTROLPLANE_START_TIMEOUT ?= 60s
export KUBEBUILDER_CONTROLPLANE_STOP_TIMEOUT ?= 60s

PATH := $(abspath $(TOOLS_BIN_DIR)):$(PATH)
export PATH

# Release variables

STAGING_REGISTRY := gcr.io/k8s-staging-capi-openstack
STAGING_BUCKET ?= artifacts.k8s-staging-capi-openstack.appspot.com
BUCKET ?= $(STAGING_BUCKET)
PROD_REGISTRY ?= registry.k8s.io/capi-openstack
REGISTRY ?= $(STAGING_REGISTRY)
RELEASE_TAG ?= $(shell git describe --abbrev=0 2>/dev/null)
PULL_BASE_REF ?= $(RELEASE_TAG) # PULL_BASE_REF will be provided by Prow
RELEASE_ALIAS_TAG ?= $(PULL_BASE_REF)
RELEASE_DIR := out

TAG ?= dev
ARCH ?= amd64
ALL_ARCH ?= amd64 arm arm64 ppc64le s390x

# main controller
IMAGE_NAME ?= capi-openstack-controller
CONTROLLER_IMG ?= $(REGISTRY)/$(IMAGE_NAME)
CONTROLLER_IMG_TAG ?= $(CONTROLLER_IMG)-$(ARCH):$(TAG)
CONTROLLER_ORIGINAL_IMG := gcr.io/k8s-staging-capi-openstack/capi-openstack-controller
CONTROLLER_NAME := capo-controller-manager
MANIFEST_FILE := infrastructure-components
CONFIG_DIR := config
NAMESPACE := capo-system

# Allow overriding manifest generation destination directory
MANIFEST_ROOT ?= config
CRD_ROOT ?= $(MANIFEST_ROOT)/crd/bases
WEBHOOK_ROOT ?= $(MANIFEST_ROOT)/webhook
RBAC_ROOT ?= $(MANIFEST_ROOT)/rbac

# Allow overriding the imagePullPolicy
PULL_POLICY ?= Always

# Set build time variables including version details
LDFLAGS := $(shell source ./hack/version.sh; version::ldflags)


## --------------------------------------
##@ Testing
## --------------------------------------

# The number of ginkgo tests to run concurrently
E2E_GINKGO_PARALLEL ?= 2

E2E_ARGS ?=

E2E_GINKGO_FOCUS ?=
E2E_GINKGO_SKIP ?=

# to set multiple ginkgo skip flags, if any
ifneq ($(strip $(E2E_GINKGO_SKIP)),)
_SKIP_ARGS := $(foreach arg,$(strip $(E2E_GINKGO_SKIP)),-skip="$(arg)")
endif

$(ARTIFACTS):
	mkdir -p $@

setup_envtest_extra_args=
# Use the darwin/amd64 binary until an arm64 version is available
ifeq ($(shell go env GOOS),darwin)
	setup_envtest_extra_args += --arch amd64
endif

# By default setup-envtest will write to $XDG_DATA_HOME, or $HOME/.local/share
# if that is not defined. Set KUBEBUILDER_ASSETS_DIR to override.
ifdef KUBEBUILDER_ASSETS_DIR
	setup_envtest_extra_args += --bin-dir $(KUBEBUILDER_ASSETS_DIR)
endif

.PHONY: kubebuilder_assets
kubebuilder_assets: $(SETUP_ENVTEST)
	@echo Fetching assets for $(KUBEBUILDER_ENVTEST_KUBERNETES_VERSION)
	$(eval KUBEBUILDER_ASSETS ?= $(shell $(SETUP_ENVTEST) use --use-env -p path $(setup_envtest_extra_args) $(KUBEBUILDER_ENVTEST_KUBERNETES_VERSION)))

.PHONY: test
TEST_PATHS ?= ./...
test: test-capo

.PHONY: test-capo
test-capo: $(ARTIFACTS) $(GOTESTSUM) kubebuilder_assets
	KUBEBUILDER_ASSETS="$(KUBEBUILDER_ASSETS)" $(GOTESTSUM) --junitfile $(ARTIFACTS)/junit.test.xml --junitfile-hide-empty-pkg --jsonfile $(ARTIFACTS)/test-output.log -- \
			   -v $(TEST_PATHS) $(TEST_ARGS)

E2E_TEMPLATES_DIR=test/e2e/data/infrastructure-openstack
E2E_KUSTOMIZE_DIR=test/e2e/data/kustomize
# This directory holds the templates that do not require ci-artifacts script injection.
E2E_NO_ARTIFACT_TEMPLATES_DIR=test/e2e/data/infrastructure-openstack-no-artifact

.PHONY: e2e-templates
e2e-templates: ## Generate cluster templates for e2e tests
e2e-templates: $(addprefix $(E2E_NO_ARTIFACT_TEMPLATES_DIR)/, \
		 cluster-template-v1alpha7.yaml \
		 cluster-template-without-orc.yaml \
		 cluster-template-md-remediation.yaml \
		 cluster-template-kcp-remediation.yaml \
		 cluster-template-multi-az.yaml \
		 cluster-template-multi-network.yaml \
		 cluster-template-without-lb.yaml \
		 cluster-template.yaml \
		 cluster-template-flatcar.yaml \
     cluster-template-k8s-upgrade.yaml \
		 cluster-template-flatcar-sysext.yaml \
		 cluster-template-no-bastion.yaml)
# Currently no templates that require CI artifacts
# $(addprefix $(E2E_TEMPLATES_DIR)/, add-templates-here.yaml) \

$(E2E_NO_ARTIFACT_TEMPLATES_DIR)/cluster-template.yaml: $(E2E_KUSTOMIZE_DIR)/with-tags $(KUSTOMIZE) FORCE
	$(KUSTOMIZE) build "$<" > "$@"

$(E2E_NO_ARTIFACT_TEMPLATES_DIR)/cluster-template-%.yaml: $(E2E_KUSTOMIZE_DIR)/% $(KUSTOMIZE) FORCE
	$(KUSTOMIZE) build "$<" > "$@"

e2e-prerequisites: e2e-templates e2e-image test-e2e-image-prerequisites ## Build all artifacts required by e2e tests

# Can be run manually, e.g. via:
# export OPENSTACK_CLOUD_YAML_FILE="$(pwd)/clouds.yaml"
# E2E_GINKGO_ARGS="-stream -focus='default'" E2E_ARGS="-use-existing-cluster='true'" make test-e2e
E2E_GINKGO_ARGS ?=
.PHONY: test-e2e ## Run e2e tests using clusterctl
test-e2e: $(GINKGO) e2e-prerequisites ## Run e2e tests
	time $(GINKGO) -fail-fast -trace -timeout=3h -show-node-events -v -tags=e2e -nodes=$(E2E_GINKGO_PARALLEL) \
		--output-dir="$(ARTIFACTS)" --junit-report="junit.e2e_suite.1.xml" \
		-focus="$(E2E_GINKGO_FOCUS)" $(_SKIP_ARGS) $(E2E_GINKGO_ARGS) ./test/e2e/suites/e2e/... -- \
			-config-path="$(E2E_CONF_PATH)" -artifacts-folder="$(ARTIFACTS)" \
			-data-folder="$(E2E_DATA_DIR)" $(E2E_ARGS)

.PHONY: e2e-image
e2e-image: CONTROLLER_IMG_TAG = "gcr.io/k8s-staging-capi-openstack/capi-openstack-controller:e2e"
e2e-image: docker-build

# Pull all the images references in test/e2e/data/e2e_conf.yaml
test-e2e-image-prerequisites:
	docker pull registry.k8s.io/cluster-api/cluster-api-controller:v1.9.3
	docker pull registry.k8s.io/cluster-api/kubeadm-bootstrap-controller:v1.9.3
	docker pull registry.k8s.io/cluster-api/kubeadm-control-plane-controller:v1.9.3

CONFORMANCE_E2E_ARGS ?= -kubetest.config-file=$(KUBETEST_CONF_PATH)
CONFORMANCE_E2E_ARGS += $(E2E_ARGS)
.PHONY: test-conformance
test-conformance: $(GINKGO) e2e-prerequisites ## Run clusterctl based conformance test on workload cluster (requires Docker).
	time $(GINKGO) -trace -show-node-events -v -tags=e2e -focus="conformance" $(CONFORMANCE_GINKGO_ARGS) \
	   ./test/e2e/suites/conformance/... -- \
			-config-path="$(E2E_CONF_PATH)" -artifacts-folder="$(ARTIFACTS)" \
			--data-folder="$(E2E_DATA_DIR)" $(CONFORMANCE_E2E_ARGS)

test-conformance-fast: ## Run clusterctl based conformance test on workload cluster (requires Docker) using a subset of the conformance suite in parallel.
	$(MAKE) test-conformance CONFORMANCE_E2E_ARGS="-kubetest.config-file=$(KUBETEST_FAST_CONF_PATH) -kubetest.ginkgo-nodes=5 $(E2E_ARGS)"

APIDIFF_OLD_COMMIT ?= $(shell git rev-parse origin/main)

.PHONY: apidiff
apidiff: $(GO_APIDIFF) ## Check for API differences.
	$(GO_APIDIFF) $(APIDIFF_OLD_COMMIT)

## --------------------------------------
##@ Binaries
## --------------------------------------

.PHONY: binaries
binaries: managers ## Builds and installs all binaries

.PHONY: managers
managers:
	$(MAKE) manager-openstack-infrastructure

.PHONY: manager-openstack-infrastructure
manager-openstack-infrastructure: ## Build manager binary.
	CGO_ENABLED=0 GOOS=linux GOARCH=amd64 go build -ldflags "${LDFLAGS} -extldflags '-static'" -o $(BIN_DIR)/manager .

.PHONY: $(GO_APIDIFF_BIN)
$(GO_APIDIFF_BIN): $(GO_APIDIFF)

$(GO_APIDIFF): # Build go-apidiff.
	GOBIN=$(abspath $(TOOLS_BIN_DIR)) $(GO_INSTALL) $(GO_APIDIFF_PKG) $(GO_APIDIFF_BIN) $(GO_APIDIFF_VER)

.PHONY: $(GOVULNCHECK_BIN)
$(GOVULNCHECK_BIN): $(GOVULNCHECK) ## Build a local copy of govulncheck.

$(GOVULNCHECK): # Build govulncheck.
	GOBIN=$(abspath $(TOOLS_BIN_DIR)) $(GO_INSTALL) $(GOVULNCHECK_PKG) $(GOVULNCHECK_BIN) $(GOVULNCHECK_VER)

## --------------------------------------
##@ Linting
## --------------------------------------

.PHONY: lint
lint: $(GOLANGCI_LINT) ## Lint codebase
	$(GOLANGCI_LINT) run -v --fast=false

.PHONY: lint-update
lint-update: $(GOLANGCI_LINT) ## Lint codebase
	$(GOLANGCI_LINT) run -v --fast=false --fix

lint-fast: $(GOLANGCI_LINT) ## Run only faster linters to detect possible issues
	$(GOLANGCI_LINT) run -v --fast=true

## --------------------------------------
##@ Generate
## --------------------------------------

.PHONY: modules
modules: ## Runs go mod to ensure proper vendoring.
	go mod tidy
	cd $(TOOLS_DIR); go mod tidy

.PHONY: merge-bot
merge-bot: full-vendoring generate generate-openshift ## Runs targets that help merge-bot to rebase downstream CAPO.

.PHONY: full-vendoring
full-vendoring: ## Runs commands that complete vendoring tasks for downstream CAPO.
	go mod tidy && go mod vendor
	cd $(TOOLS_DIR); go mod tidy; go mod vendor
	cd $(REPO_ROOT)/openshift; go mod tidy; go mod vendor

.PHONY: generate-openshift
generate-openshift:
	$(MAKE) -C $(REPO_ROOT)/openshift generate

.PHONY: generate
generate: templates generate-controller-gen generate-codegen generate-conversion-gen generate-go generate-manifests generate-api-docs ## Generate all generated code

.PHONY: generate-go
generate-go: $(MOCKGEN)
	go generate ./...

.PHONY: generate-controller-gen
generate-controller-gen: $(CONTROLLER_GEN)
	$(CONTROLLER_GEN) \
		paths=./api/... \
		object:headerFile=./hack/boilerplate/boilerplate.generatego.txt

.PHONY: generate-codegen
generate-codegen: generate-controller-gen
	./hack/update-codegen.sh

.PHONY: generate-conversion-gen
generate-conversion-gen: $(CONVERSION_GEN)
	$(CONVERSION_GEN) \
		--extra-peer-dirs=./pkg/utils/optional \
		--extra-peer-dirs=./pkg/utils/conversioncommon \
		--output-file=zz_generated.conversion.go \
		--go-header-file=./hack/boilerplate/boilerplate.generatego.txt \
		./api/v1alpha7

.PHONY: generate-manifests
generate-manifests: $(CONTROLLER_GEN) ## Generate manifests e.g. CRD, RBAC etc.
	$(CONTROLLER_GEN) \
		paths=./api/... \
		crd:crdVersions=v1 \
		output:crd:dir=$(CRD_ROOT)
	$(CONTROLLER_GEN) \
		paths=./pkg/webhooks/... \
		output:webhook:dir=$(WEBHOOK_ROOT) \
		webhook
	 # We also need to extract rbac from ORC while we're running its controllers
	$(CONTROLLER_GEN) \
		paths=./ \
		paths=./controllers/... \
		output:rbac:dir=$(RBAC_ROOT) \
		rbac:roleName=manager-role

.PHONY: generate-api-docs
generate-api-docs: generate-api-docs-v1beta1 generate-api-docs-v1alpha7 generate-api-docs-v1alpha1
generate-api-docs-%: $(GEN_CRD_API_REFERENCE_DOCS) FORCE
	$(GEN_CRD_API_REFERENCE_DOCS) \
		-api-dir=./api/$* \
		-config=./docs/book/gen-crd-api-reference-docs/config.json \
		-template-dir=./docs/book/gen-crd-api-reference-docs/template \
		-out-file=./docs/book/src/api/$*/api.md

## --------------------------------------
##@ Docker
## --------------------------------------

.PHONY: docker-build
docker-build: ## Build the docker image for controller-manager
	docker build -f Dockerfile --build-arg GO_VERSION=$(GO_VERSION) --build-arg goproxy=$(GOPROXY) --build-arg ARCH=$(ARCH) --build-arg ldflags="$(LDFLAGS)" . -t $(CONTROLLER_IMG_TAG)

.PHONY: docker-push
docker-push: ## Push the docker image
	docker push $(CONTROLLER_IMG_TAG)

## --------------------------------------
##@ Docker — All ARCH
## --------------------------------------

.PHONY: docker-build-all ## Build all the architecture docker images
docker-build-all: $(addprefix docker-build-,$(ALL_ARCH))

docker-build-%:
	$(MAKE) ARCH=$* docker-build

.PHONY: docker-push-all ## Push all the architecture docker images
docker-push-all: $(addprefix docker-push-,$(ALL_ARCH))
	$(MAKE) docker-push-manifest

docker-push-%:
	$(MAKE) ARCH=$* docker-push

.PHONY: docker-push-manifest
docker-push-manifest: ## Push the fat manifest docker image.
	## Minimum docker version 18.06.0 is required for creating and pushing manifest images.
	docker manifest create --amend $(CONTROLLER_IMG):$(TAG) $(shell echo $(ALL_ARCH) | sed -e "s~[^ ]*~$(CONTROLLER_IMG)\-&:$(TAG)~g")
	@for arch in $(ALL_ARCH); do docker manifest annotate --arch $${arch} ${CONTROLLER_IMG}:${TAG} ${CONTROLLER_IMG}-$${arch}:${TAG}; done
	docker manifest push --purge ${CONTROLLER_IMG}:${TAG}

.PHONY: staging-manifests
staging-manifests:
	$(MAKE) $(RELEASE_DIR)/$(MANIFEST_FILE).yaml PULL_POLICY=IfNotPresent TAG=$(RELEASE_ALIAS_TAG)

## --------------------------------------
##@ Release
## --------------------------------------

ifneq (,$(findstring -,$(RELEASE_TAG)))
    PRE_RELEASE=true
endif
PREVIOUS_TAG ?= $(shell git tag -l | grep -E "^v[0-9]+\.[0-9]+\.[0-9]+$$" | sort -V | grep -B1 $(RELEASE_TAG) | head -n 1 2>/dev/null)
## set by Prow, ref name of the base branch, e.g., main
RELEASE_DIR := out
RELEASE_NOTES_DIR := _releasenotes

.PHONY: $(RELEASE_DIR)
$(RELEASE_DIR):
	mkdir -p $(RELEASE_DIR)/

.PHONY: $(RELEASE_NOTES_DIR)
$(RELEASE_NOTES_DIR):
	mkdir -p $(RELEASE_NOTES_DIR)/

.PHONY: $(BUILD_DIR)
$(BUILD_DIR):
	@mkdir -p $(BUILD_DIR)

.PHONY: list-staging-releases
list-staging-releases: ## List staging images for image promotion
	@echo $(IMAGE_NAME):
	$(MAKE) list-image RELEASE_TAG=$(RELEASE_TAG) IMAGE=$(IMAGE_NAME)

list-image:
	gcloud container images list-tags $(STAGING_REGISTRY)/$(IMAGE) --filter="tags=('$(RELEASE_TAG)')" --format=json

.PHONY: release
release: $(RELEASE_NOTES) clean-release $(RELEASE_DIR)  ## Builds and push container images using the latest git tag for the commit.
	@if [ -z "${RELEASE_TAG}" ]; then echo "RELEASE_TAG is not set"; exit 1; fi
	@if ! [ -z "$$(git status --porcelain)" ]; then echo "Your local git repository contains uncommitted changes, use git clean before proceeding."; fi
	git checkout "${RELEASE_TAG}"
	# Set the manifest image to the production bucket.
	$(MAKE) manifest-modification REGISTRY=$(PROD_REGISTRY)
	$(MAKE) release-manifests
	$(MAKE) release-templates

.PHONY: manifest-modification
manifest-modification: # Set the manifest images to the staging/production bucket.
	$(MAKE) set-manifest-image \
		MANIFEST_IMG=$(REGISTRY)/$(IMAGE_NAME) MANIFEST_TAG=$(RELEASE_TAG) \
		TARGET_RESOURCE="./config/default/manager_image_patch.yaml"
	$(MAKE) set-manifest-pull-policy PULL_POLICY=IfNotPresent TARGET_RESOURCE="./config/default/manager_pull_policy.yaml"

.PHONY: set-manifest-image
set-manifest-image:
	$(info Updating kustomize image patch file for manager resource)
	sed -i'' -e 's@image: .*@image: '"${MANIFEST_IMG}:$(MANIFEST_TAG)"'@' $(TARGET_RESOURCE)

.PHONY: set-manifest-pull-policy
set-manifest-pull-policy:
	$(info Updating kustomize pull policy file for manager resources)
	sed -i'' -e 's@imagePullPolicy: .*@imagePullPolicy: '"$(PULL_POLICY)"'@' $(TARGET_RESOURCE)

.PHONY: release-manifests
release-manifests:
	$(MAKE) $(RELEASE_DIR)/$(MANIFEST_FILE).yaml TAG=$(RELEASE_TAG) PULL_POLICY=IfNotPresent
	# Add metadata to the release artifacts
	cp metadata.yaml $(RELEASE_DIR)/metadata.yaml

.PHONY: release-staging
release-staging: ## Builds and push container images and manifests to the staging bucket.
	$(MAKE) docker-build-all
	$(MAKE) docker-push-all
	$(MAKE) release-alias-tag
	$(MAKE) staging-manifests
	$(MAKE) upload-staging-artifacts

.PHONY: release-staging-nightly
release-staging-nightly: ## Tags and push container images to the staging bucket. Example image tag: capi-openstack-controller:nightly_master_20210121
	$(eval NEW_RELEASE_ALIAS_TAG := nightly_$(RELEASE_ALIAS_TAG)_$(shell date +'%Y%m%d'))
	echo $(NEW_RELEASE_ALIAS_TAG)
	$(MAKE) release-alias-tag TAG=$(RELEASE_ALIAS_TAG) RELEASE_ALIAS_TAG=$(NEW_RELEASE_ALIAS_TAG)
	$(MAKE) staging-manifests RELEASE_ALIAS_TAG=$(NEW_RELEASE_ALIAS_TAG)
	$(MAKE) upload-staging-artifacts RELEASE_ALIAS_TAG=$(NEW_RELEASE_ALIAS_TAG)

.PHONY: upload-staging-artifacts
upload-staging-artifacts: ## Upload release artifacts to the staging bucket
	gsutil cp $(RELEASE_DIR)/* gs://$(STAGING_BUCKET)/components/$(RELEASE_ALIAS_TAG)/

.PHONY: create-gh-release
create-gh-release:$(GH) ## Create release on Github
	$(GH) release create $(VERSION) -d -F $(RELEASE_DIR)/CHANGELOG.md -t $(VERSION) -R $(GH_REPO)

.PHONY: upload-gh-artifacts
upload-gh-artifacts: $(GH) ## Upload artifacts to Github release
	$(GH) release upload $(VERSION) -R $(GH_REPO) --clobber  $(RELEASE_DIR)/*

.PHONY: release-alias-tag
release-alias-tag: # Adds the tag to the last build tag.
	gcloud container images add-tag -q $(CONTROLLER_IMG):$(TAG) $(CONTROLLER_IMG):$(RELEASE_ALIAS_TAG)

.PHONY: generate-release-notes ## Generate release notes
generate-release-notes: $(RELEASE_NOTES_DIR) $(RELEASE_NOTES)
	# Reset the file
	echo -n > $(RELEASE_NOTES_DIR)/$(RELEASE_TAG).md
	if [ -n "${PRE_RELEASE}" ]; then \
	echo -e ":rotating_light: This is a RELEASE CANDIDATE. Use it only for testing purposes. If you find any bugs, file an [issue](https://github.com/kubernetes-sigs/cluster-api-provider-openstack/issues/new/choose).\n" >> $(RELEASE_NOTES_DIR)/$(RELEASE_TAG).md; \
	fi
	"$(RELEASE_NOTES)" --from=$(PREVIOUS_TAG) >> $(RELEASE_NOTES_DIR)/$(RELEASE_TAG).md

.PHONY: templates
templates: ## Generate cluster templates
templates: templates/cluster-template.yaml \
	templates/cluster-template-without-lb.yaml \
	templates/cluster-template-flatcar.yaml \
	templates/cluster-template-flatcar-sysext.yaml

templates/cluster-template.yaml: kustomize/v1beta1/default $(KUSTOMIZE) FORCE
	$(KUSTOMIZE) build "$<" > "$@"

templates/cluster-template-%.yaml: kustomize/v1beta1/% $(KUSTOMIZE) FORCE
	$(KUSTOMIZE) build "$<" > "$@"

.PHONY: release-templates
release-templates: $(RELEASE_DIR) templates ## Generate release templates
	cp templates/cluster-template*.yaml $(RELEASE_DIR)/

IMAGE_PATCH_DIR := $(ARTIFACTS)/image-patch

$(IMAGE_PATCH_DIR): $(ARTIFACTS)
	mkdir -p $@

.PHONY: $(RELEASE_DIR)/$(MANIFEST_FILE).yaml
$(RELEASE_DIR)/$(MANIFEST_FILE).yaml:
	$(MAKE) compiled-manifest \
		PROVIDER=$(MANIFEST_FILE) \
		OLD_IMG=$(CONTROLLER_ORIGINAL_IMG) \
		MANIFEST_IMG=$(CONTROLLER_IMG) \
		CONTROLLER_NAME=$(CONTROLLER_NAME) \
		PROVIDER_CONFIG_DIR=$(CONFIG_DIR) \
		NAMESPACE=$(NAMESPACE)

.PHONY: compiled-manifest
compiled-manifest: $(RELEASE_DIR) $(KUSTOMIZE)
	$(MAKE) image-patch-source-manifest
	$(MAKE) image-patch-pull-policy
	$(MAKE) image-patch-kustomization
	$(KUSTOMIZE) build $(IMAGE_PATCH_DIR)/$(PROVIDER) > $(RELEASE_DIR)/$(PROVIDER).yaml

.PHONY: image-patch-source-manifest
image-patch-source-manifest: $(IMAGE_PATCH_DIR) $(KUSTOMIZE)
	mkdir -p $(IMAGE_PATCH_DIR)/$(PROVIDER)
	$(KUSTOMIZE) build $(PROVIDER_CONFIG_DIR)/default > $(IMAGE_PATCH_DIR)/$(PROVIDER)/source-manifest.yaml

.PHONY: image-patch-kustomization
image-patch-kustomization: $(IMAGE_PATCH_DIR)
	mkdir -p $(IMAGE_PATCH_DIR)/$(PROVIDER)
	$(GOJQ) --yaml-input --yaml-output '.images[0]={"name":"$(OLD_IMG)","newName":"$(MANIFEST_IMG)","newTag":"$(TAG)"}|del(.patchesJson6902[1])|.patchesJson6902[0].target.name="$(CONTROLLER_NAME)"|.patchesJson6902[0].target.namespace="$(NAMESPACE)"' \
		"hack/image-patch/kustomization.yaml" > $(IMAGE_PATCH_DIR)/$(PROVIDER)/kustomization.yaml

.PHONY: image-patch-pull-policy
image-patch-pull-policy: $(IMAGE_PATCH_DIR) $(GOJQ)
	mkdir -p $(IMAGE_PATCH_DIR)/$(PROVIDER)
	echo Setting imagePullPolicy to $(PULL_POLICY)
	$(GOJQ) --yaml-input --yaml-output '.[0].value="$(PULL_POLICY)"' "hack/image-patch/pull-policy-patch.yaml" > $(IMAGE_PATCH_DIR)/$(PROVIDER)/pull-policy-patch.yaml


## --------------------------------------
##@ Cleanup / Verification
## --------------------------------------

.PHONY: clean
clean: ## Remove all generated files
	$(MAKE) -C hack/tools clean
	$(MAKE) clean-bin
	$(MAKE) clean-temporary

.PHONY: clean-bin
clean-bin: ## Remove all generated binaries
	rm -rf bin

.PHONY: clean-temporary
clean-temporary: ## Remove all temporary files and folders
	rm -f minikube.kubeconfig
	rm -f kubeconfig
	rm -rf _artifacts

.PHONY: clean-release
clean-release: ## Remove the release folder
	rm -rf $(RELEASE_DIR)

.PHONY: clean-release-git
clean-release-git: ## Restores the git files usually modified during a release
	git restore ./*manager_image_patch.yaml ./*manager_pull_policy.yaml

.PHONY: verify
verify: verify-boilerplate verify-modules verify-gen verify-govulncheck

.PHONY: verify-boilerplate
verify-boilerplate:
	./hack/verify-boilerplate.sh

.PHONY: verify-modules
verify-modules: modules
	@if !(git diff --quiet HEAD -- go.* hack/tools/go.*); then \
		git diff; \
		echo "go module files are out of date"; exit 1; \
	fi

.PHONY: verify-gen
verify-gen: generate
	@if !(git diff --quiet HEAD); then \
		git diff; \
		echo "generated files are out of date, run make generate"; exit 1; \
	fi

<<<<<<< HEAD
.PHONY: vendor verify-vendoring
vendor:
	go mod vendor
	cd $(TOOLS_DIR); go mod vendor

verify-vendoring: vendor
	@if !(git diff --quiet HEAD); then \
		git diff; \
		echo "vendored files are out of date, run go mod vendor"; exit 1; \
=======
.PHONY: verify-container-images
verify-container-images: ## Verify container images
	TRACE=$(TRACE) ./hack/verify-container-images.sh $(TRIVY_VER)

.PHONY: verify-govulncheck
verify-govulncheck: $(GOVULNCHECK) ## Verify code for vulnerabilities
	$(GOVULNCHECK) ./... && R1=$$? || R1=$$?; \
	$(GOVULNCHECK) -C "$(TOOLS_DIR)" ./... && R2=$$? || R2=$$?; \
	if [ "$$R1" -ne "0" ] || [ "$$R2" -ne "0" ]; then \
		exit 1; \
	fi

.PHONY: verify-security
verify-security: ## Verify code and images for vulnerabilities
	$(MAKE) verify-container-images && R1=$$? || R1=$$?; \
	$(MAKE) verify-govulncheck && R2=$$? || R2=$$?; \
	if [ "$$R1" -ne "0" ] || [ "$$R2" -ne "0" ]; then \
	  echo "Check for vulnerabilities failed! There are vulnerabilities to be fixed"; \
		exit 1; \
>>>>>>> b56dd05c
	fi

.PHONY: compile-e2e
compile-e2e: ## Test e2e compilation
	go test -c -o /dev/null -tags=e2e ./test/e2e/suites/conformance

.PHONY: FORCE
FORCE:

## --------------------------------------
## Helpers
## --------------------------------------

##@ helpers:

go-version: ## Print the go version we use to compile our binaries and images
	@echo $(GO_VERSION)<|MERGE_RESOLUTION|>--- conflicted
+++ resolved
@@ -607,17 +607,6 @@
 		echo "generated files are out of date, run make generate"; exit 1; \
 	fi
 
-<<<<<<< HEAD
-.PHONY: vendor verify-vendoring
-vendor:
-	go mod vendor
-	cd $(TOOLS_DIR); go mod vendor
-
-verify-vendoring: vendor
-	@if !(git diff --quiet HEAD); then \
-		git diff; \
-		echo "vendored files are out of date, run go mod vendor"; exit 1; \
-=======
 .PHONY: verify-container-images
 verify-container-images: ## Verify container images
 	TRACE=$(TRACE) ./hack/verify-container-images.sh $(TRIVY_VER)
@@ -637,7 +626,17 @@
 	if [ "$$R1" -ne "0" ] || [ "$$R2" -ne "0" ]; then \
 	  echo "Check for vulnerabilities failed! There are vulnerabilities to be fixed"; \
 		exit 1; \
->>>>>>> b56dd05c
+	fi
+
+.PHONY: vendor verify-vendoring
+vendor:
+	go mod vendor
+	cd $(TOOLS_DIR); go mod vendor
+
+verify-vendoring: vendor
+	@if !(git diff --quiet HEAD); then \
+		git diff; \
+		echo "vendored files are out of date, run go mod vendor"; exit 1; \
 	fi
 
 .PHONY: compile-e2e
