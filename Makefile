--- conflicted
+++ resolved
@@ -27,11 +27,7 @@
 TRACE ?= 0
 
 # Go
-<<<<<<< HEAD
-GO_VERSION ?= 1.23.10
-=======
 GO_VERSION ?= 1.24.11
->>>>>>> cca21f00
 
 # Directories.
 ARTIFACTS ?= $(REPO_ROOT)/_artifacts
@@ -181,11 +177,6 @@
 .PHONY: e2e-templates
 e2e-templates: ## Generate cluster templates for e2e tests
 e2e-templates: $(addprefix $(E2E_NO_ARTIFACT_TEMPLATES_DIR)/, \
-<<<<<<< HEAD
-		 cluster-template-v1alpha7.yaml \
-		 cluster-template-without-orc.yaml \
-=======
->>>>>>> cca21f00
 		 cluster-template-md-remediation.yaml \
 		 cluster-template-kcp-remediation.yaml \
 		 cluster-template-multi-az.yaml \
@@ -617,13 +608,8 @@
 
 .PHONY: verify-govulncheck
 verify-govulncheck: $(GOVULNCHECK) ## Verify code for vulnerabilities
-<<<<<<< HEAD
-	$(GOVULNCHECK) ./... && R1=$$? || R1=$$?; \
-	$(GOVULNCHECK) -C "$(TOOLS_DIR)" ./... && R2=$$? || R2=$$?; \
-=======
 	$(GOVULNCHECK) $(GOVULNCHECK_ARGS) ./... && R1=$$? || R1=$$?; \
 	$(GOVULNCHECK) $(GOVULNCHECK_ARGS) -C "$(TOOLS_DIR)" ./... && R2=$$? || R2=$$?; \
->>>>>>> cca21f00
 	if [ "$$R1" -ne "0" ] || [ "$$R2" -ne "0" ]; then \
 		exit 1; \
 	fi
@@ -637,20 +623,6 @@
 		exit 1; \
 	fi
 
-<<<<<<< HEAD
-.PHONY: vendor verify-vendoring
-vendor:
-	go mod vendor
-	cd $(TOOLS_DIR); go mod vendor
-
-verify-vendoring: vendor
-	@if !(git diff --quiet HEAD); then \
-		git diff; \
-		echo "vendored files are out of date, run go mod vendor"; exit 1; \
-	fi
-
-=======
->>>>>>> cca21f00
 .PHONY: compile-e2e
 compile-e2e: ## Test e2e compilation
 	go test -c -o /dev/null -tags=e2e ./test/e2e/suites/conformance
