--- conflicted
+++ resolved
@@ -1,10 +1,6 @@
 module sigs.k8s.io/cluster-api-provider-openstack/hack/tools
 
-<<<<<<< HEAD
-go 1.21
-=======
 go 1.22
->>>>>>> f4e5bdf8
 
 require (
 	github.com/a8m/envsubst v1.2.0
